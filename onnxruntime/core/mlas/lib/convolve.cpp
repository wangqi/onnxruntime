/*++

Copyright (c) Microsoft Corporation. All rights reserved.

Licensed under the MIT License.

Module Name:

    convolve.cpp

Abstract:

    This module implements the convolution operation.

--*/

#include "mlasi.h"

//
// Define the number of working buffer elements required per thread.
//

#define MLAS_CONV_WORKING_BUFFER_SIZE_PER_THREAD \
    (MLAS_SGEMM_STRIDEN * MLAS_SGEMM_STRIDEK)

//
// Define the parameters to execute segments of a convolution operation on
// worker threads.
//

struct MLAS_CONV_WORK_BLOCK {
    const MLAS_CONV_PARAMETERS* Parameters;
    const float* Input;
    const float* Filter;
    const float* Bias;
    float* WorkingBuffer;
    float* Output;
    struct SEGMENT {
        size_t StartN;
        size_t CountN;
    } Segments[MLAS_MAXIMUM_THREAD_COUNT];
    int32_t TargetThreadCount;
};

void
MlasConvIm2Col(
    const MLAS_CONV_PARAMETERS* Parameters,
    const float* Input,
    float* ColumnBuffer,
    size_t k,
    size_t CountK,
    size_t n,
    size_t CountN
    )
/*++

Routine Description:

    This routine converts the input image to a set of convolution patches
    appropriate for use with a GEMM operation.

    This implementation supports sampling a portion of the convolution
    patches. This avoids the need to allocate very large buffers to store
    all of the convolution patches at once, when the underyling GEMM
    implementation will already break up the operation into panels. Multiple
    threads can also be used to process different portions of the image.

Arguments:

    Parameters - Supplies the structure that contains the convolution
        parameters.

    Input - Supplies the input tensor.

    ColumnBuffer - Supplies the buffer to receive the convolution patches.

    k - Supplies the K to begin sampling the convolution patches.

    CountK - Supplies the count of K to sample for the convolution patches.

    n - Supplies the N to begin sampling the convolution patches.

    CountN - Supplies the count of N to sample for the convolution patches.

Return Value:

    None.

--*/
{
    constexpr size_t HeightShapeIndex = 0;
    constexpr size_t WidthShapeIndex = 1;

    const size_t OutputWidth = Parameters->OutputShape[WidthShapeIndex];

    const size_t StrideHeight = Parameters->StrideShape[HeightShapeIndex];
    const size_t StrideWidth = Parameters->StrideShape[WidthShapeIndex];

    const size_t nx = (n % OutputWidth);
    const size_t ny = (n / OutputWidth);

    const size_t OriginInputX = nx * StrideWidth;
    const size_t OriginInputY = ny * StrideHeight;

    size_t OutputCountX = OutputWidth - nx;

    const size_t InputHeight = Parameters->InputShape[HeightShapeIndex];
    const size_t InputWidth = Parameters->InputShape[WidthShapeIndex];
    const size_t InputSize = Parameters->InputSize;

    const size_t KernelHeight = Parameters->KernelShape[HeightShapeIndex];
    const size_t KernelWidth = Parameters->KernelShape[WidthShapeIndex];

    size_t kx = (k % KernelWidth);
    size_t ky = (k / KernelWidth) % KernelHeight;

    Input = Input + (k / (KernelHeight * KernelWidth)) * InputSize;

    const size_t DilationHeight = Parameters->DilationShape[HeightShapeIndex];
    const size_t DilationWidth = Parameters->DilationShape[WidthShapeIndex];

    const size_t PaddingLeftY = Parameters->Padding[HeightShapeIndex];
    const size_t PaddingLeftX = Parameters->Padding[WidthShapeIndex];

    for (size_t EndingK = k + CountK; k < EndingK; k++) {

        size_t CountX = OutputCountX;
        size_t InputY = (ky * DilationHeight) + OriginInputY - PaddingLeftY;
        const size_t RowInitialInputX = (kx * DilationWidth) - PaddingLeftX;
        size_t InitialInputX = RowInitialInputX + OriginInputX;
        size_t RemainingN = CountN;

        do {

            if (CountX > RemainingN) {
                CountX = RemainingN;
            }

            RemainingN -= CountX;

            //
            // Check if the input is in the top/bottom padding region.
            //

            if (InputY < InputHeight) {

                size_t InputX = InitialInputX;
                const float* InputRow = &Input[InputY * InputWidth];

                do {

                    //
                    // Check if the input is in the left/right padding region.
                    //

                    if (InputX >= InputWidth) {

                        *ColumnBuffer++ = 0;
                        InputX += StrideWidth;
                        CountX--;

                    } else if (StrideWidth == 1) {

                        //
                        // Copy input elements to the column buffer.
                        //

                        size_t CountCopyX = InputWidth - InputX;

                        if (CountCopyX > CountX) {
                            CountCopyX = CountX;
                        }

                        CountX -= CountCopyX;

                        while (CountCopyX >= 4) {
                            MlasStoreFloat32x4(ColumnBuffer, MlasLoadFloat32x4(&InputRow[InputX]));
                            ColumnBuffer += 4;
                            InputX += 4;
                            CountCopyX -= 4;
                        }

                        while (CountCopyX > 0) {
                            *ColumnBuffer++ = InputRow[InputX++];
                            CountCopyX--;
                        }

                    } else if (InputX + CountX * StrideWidth <= InputWidth) {

                        do {
                            *ColumnBuffer++ = InputRow[InputX];
                            InputX += StrideWidth;
                        } while (--CountX > 0);

                    } else {

                        do {
                            *ColumnBuffer++ = (InputX < InputWidth) ? InputRow[InputX] : 0;
                            InputX += StrideWidth;
                        } while (--CountX > 0);
                    }

                } while (CountX > 0);

            } else {

                //
                // The entire input row is in the padding region.
                //

                MLAS_FLOAT32X4 ZeroFloat32x4 = MlasZeroFloat32x4();

                while (CountX >= 4) {
                    MlasStoreFloat32x4(ColumnBuffer, ZeroFloat32x4);
                    ColumnBuffer += 4;
                    CountX -= 4;
                }

                while (CountX > 0) {
                    MlasStoreLaneFloat32x4<0>(ColumnBuffer, ZeroFloat32x4);
                    ColumnBuffer++;
                    CountX--;
                }
            }

            CountX = OutputWidth;
            InputY += StrideHeight;
            InitialInputX = RowInitialInputX;

        } while (RemainingN > 0);

        //
        // Advance the kernel indices and advance to the next channel if the
        // entire kernel is complete.
        //

        if (++kx == KernelWidth) {

            if (++ky == KernelHeight) {

                Input += InputSize;

                ky = 0;
            }

            kx = 0;
        }
    }
}

void
MlasConvVol2Col(
    const MLAS_CONV_PARAMETERS* Parameters,
    const float* Input,
    float* ColumnBuffer,
    size_t k,
    size_t CountK,
    size_t n,
    size_t CountN
    )
/*++

Routine Description:

    This routine converts the input volume to a set of convolution patches
    appropriate for use with a GEMM operation.

    This implementation supports sampling a portion of the convolution
    patches. This avoids the need to allocate very large buffers to store
    all of the convolution patches at once, when the underyling GEMM
    implementation will already break up the operation into panels. Multiple
    threads can also be used to process different portions of the image.

Arguments:

    Parameters - Supplies the structure that contains the convolution
        parameters.

    Input - Supplies the input tensor.

    ColumnBuffer - Supplies the buffer to receive the convolution patches.

    k - Supplies the K to begin sampling the convolution patches.

    CountK - Supplies the count of K to sample for the convolution patches.

    n - Supplies the N to begin sampling the convolution patches.

    CountN - Supplies the count of N to sample for the convolution patches.

Return Value:

    None.

--*/
{
    constexpr size_t DepthShapeIndex = 0;
    constexpr size_t HeightShapeIndex = 1;
    constexpr size_t WidthShapeIndex = 2;

    const size_t OutputHeight = Parameters->OutputShape[HeightShapeIndex];
    const size_t OutputWidth = Parameters->OutputShape[WidthShapeIndex];

    const size_t StrideDepth = Parameters->StrideShape[DepthShapeIndex];
    const size_t StrideHeight = Parameters->StrideShape[HeightShapeIndex];
    const size_t StrideWidth = Parameters->StrideShape[WidthShapeIndex];

    const size_t nx = (n % OutputWidth);
    const size_t ny = ((n / OutputWidth) % OutputHeight);
    const size_t nz = ((n / OutputWidth) / OutputHeight);

    size_t OutputCountX = OutputWidth - nx;
    size_t OutputCountY = OutputHeight - ny;

    const size_t OriginInputX = nx * StrideWidth;
    const size_t OriginInputY = ny * StrideHeight;
    const size_t OriginInputZ = nz * StrideDepth;

    const size_t InputDepth = Parameters->InputShape[DepthShapeIndex];
    const size_t InputHeight = Parameters->InputShape[HeightShapeIndex];
    const size_t InputWidth = Parameters->InputShape[WidthShapeIndex];
    const size_t InputSize = Parameters->InputSize;

    const size_t KernelDepth = Parameters->KernelShape[DepthShapeIndex];
    const size_t KernelHeight = Parameters->KernelShape[HeightShapeIndex];
    const size_t KernelWidth = Parameters->KernelShape[WidthShapeIndex];

    size_t kx = (k % KernelWidth);
    size_t ky = (k / KernelWidth) % KernelHeight;
    size_t kz = ((k / KernelWidth) / KernelHeight) % KernelDepth;

    Input = Input + (k / (KernelDepth * KernelHeight * KernelWidth)) * InputSize;

    const size_t DilationDepth = Parameters->DilationShape[DepthShapeIndex];
    const size_t DilationHeight = Parameters->DilationShape[HeightShapeIndex];
    const size_t DilationWidth = Parameters->DilationShape[WidthShapeIndex];

    const size_t PaddingLeftZ = Parameters->Padding[DepthShapeIndex];
    const size_t PaddingLeftY = Parameters->Padding[HeightShapeIndex];
    const size_t PaddingLeftX = Parameters->Padding[WidthShapeIndex];

    for (size_t EndingK = k + CountK; k < EndingK; k++) {

        size_t CountY = OutputCountY;
        size_t CountX = OutputCountX;
        size_t InputZ = (kz * DilationDepth) + OriginInputZ - PaddingLeftZ;
        const size_t RowInitialInputY = (ky * DilationHeight) - PaddingLeftY;
        size_t InputY = RowInitialInputY + OriginInputY;
        const size_t RowInitialInputX = (kx * DilationWidth) - PaddingLeftX;
        size_t InitialInputX = RowInitialInputX + OriginInputX;
        size_t RemainingN = CountN;

        do {

            if (CountX > RemainingN) {
                CountX = RemainingN;
            }

            RemainingN -= CountX;

            //
            // Check if the input is in the top/bottom or front/back padding region.
            //

            if (InputY < InputHeight && InputZ < InputDepth) {

                size_t InputX = InitialInputX;
                const float* InputRow = &Input[InputZ * (InputHeight * InputWidth) + InputY * InputWidth];

                do {

                    //
                    // Check if the input is in the left/right padding region.
                    //

                    if (InputX >= InputWidth) {

                        *ColumnBuffer++ = 0;
                        InputX += StrideWidth;
                        CountX--;

                    } else if (StrideWidth == 1) {

                        //
                        // Copy input elements to the column buffer.
                        //

                        size_t CountCopyX = InputWidth - InputX;

                        if (CountCopyX > CountX) {
                            CountCopyX = CountX;
                        }

                        CountX -= CountCopyX;

                        while (CountCopyX >= 4) {
                            MlasStoreFloat32x4(ColumnBuffer, MlasLoadFloat32x4(&InputRow[InputX]));
                            ColumnBuffer += 4;
                            InputX += 4;
                            CountCopyX -= 4;
                        }

                        while (CountCopyX > 0) {
                            *ColumnBuffer++ = InputRow[InputX++];
                            CountCopyX--;
                        }

                    } else if (InputX + CountX * StrideWidth <= InputWidth) {

                        do {
                            *ColumnBuffer++ = InputRow[InputX];
                            InputX += StrideWidth;
                        } while (--CountX > 0);

                    } else {

                        do {
                            *ColumnBuffer++ = (InputX < InputWidth) ? InputRow[InputX] : 0;
                            InputX += StrideWidth;
                        } while (--CountX > 0);
                    }

                } while (CountX > 0);

            } else {

                //
                // The entire input row is in the padding region.
                //

                MLAS_FLOAT32X4 ZeroFloat32x4 = MlasZeroFloat32x4();

                while (CountX >= 4) {
                    MlasStoreFloat32x4(ColumnBuffer, ZeroFloat32x4);
                    ColumnBuffer += 4;
                    CountX -= 4;
                }

                while (CountX > 0) {
                    MlasStoreLaneFloat32x4<0>(ColumnBuffer, ZeroFloat32x4);
                    ColumnBuffer++;
                    CountX--;
                }
            }

            CountX = OutputWidth;
            InputY += StrideHeight;
            InitialInputX = RowInitialInputX;

            if (--CountY == 0) {

                InputY = RowInitialInputY;
                InputZ += StrideDepth;

                CountY = OutputHeight;
            }

        } while (RemainingN > 0);

        //
        // Advance the kernel indices and advance to the next channel if the
        // entire kernel is complete.
        //

        if (++kx == KernelWidth) {

            if (++ky == KernelHeight) {

                if (++kz == KernelDepth) {

                    Input += InputSize;

                    kz = 0;
                }

                ky = 0;
            }

            kx = 0;
        }
    }
}

void
MlasConvOperation(
    const MLAS_CONV_PARAMETERS* Parameters,
    const float* Input,
    const float* Filter,
    const float* Bias,
    float* ColumnBuffer,
    float* Output,
    size_t SegmentStartN,
    size_t SegmentCountN
    )
/*++

Routine Description:

    This routine implements the convolution operation.

Arguments:

    Parameters - Supplies the structure that contains the convolution
        parameters.

    Input - Supplies the input tensor.

    Filter - Supplies the filter tensor.

    Bias - Optionally supplies the bias vector.

    ColumnBuffer - Supplies the thread local slice of the working buffer.

    Output - Supplies the output tensor.

    SegmentStartN - Supplies the N to begin sampling the convolution patches.

    SegmentCountN - Supplies the count of N to sample for the convolution
        patches.

Return Value:

    None.

--*/
{
    const size_t FilterCount = Parameters->FilterCount;
    const size_t OutputSize = Parameters->OutputSize;
    const size_t K = Parameters->K;

    //
    // Compute the strides to step through slices of the local segment.
    //
    // See MlasSgemmOperation.
    //

    uint32_t StrideN = MLAS_SGEMM_STRIDEN;
    uint32_t StrideK = MLAS_SGEMM_STRIDEK;

    if (SegmentCountN >= K) {

        while (StrideK / 2 >= K) {
            StrideN *= 2;
            StrideK /= 2;
        }

    } else {

        while (StrideN > 16 && StrideN / 2 >= SegmentCountN) {
            StrideK *= 2;
            StrideN /= 2;
        }
    }

    //
    // Step through each slice of the input tensor along the N dimension.
    //

    size_t CountN;

    for (size_t n = 0; n < SegmentCountN; n += CountN) {

        CountN = SegmentCountN - n;

        if (CountN > StrideN) {
            CountN = StrideN;
        }

        //
        // Step through each slice of the input tensor along the K dimension.
        //

        size_t CountK;
        float beta = 0.0f;
        float* SegmentOutput = Output + SegmentStartN + n;

        for (size_t k = 0; k < K; k += CountK) {

            CountK = K - k;

            if (CountK > StrideK) {
                CountK = StrideK;
            }

            if (Parameters->Dimensions == 2) {
                MlasConvIm2Col(Parameters, Input, ColumnBuffer, k, CountK,
                    SegmentStartN + n, CountN);
            } else {
                MlasConvVol2Col(Parameters, Input, ColumnBuffer, k, CountK,
                    SegmentStartN + n, CountN);
            }

            MlasSgemmOperation(CblasNoTrans, CblasNoTrans, FilterCount, CountN,
                CountK, 1.0f, Filter + k, K, ColumnBuffer, CountN, beta,
                SegmentOutput, OutputSize);

            beta = 1.0f;
        }

        //
        // Apply the activation with optional bias.
        //

        MlasActivation(Parameters->Activation, SegmentOutput, Bias, FilterCount,
            CountN, OutputSize);
    }
}

void
MlasConvOperationThreaded(
    void* Context,
    int32_t Index
    )
/*++

Routine Description:

    This routine is invoked from a worker thread to execute a segment of a
    convolution operation.

Arguments:

    Context - Supplies the pointer to the context for the threaded operation.

    Index - Supplies the current index of the threaded operation.

Return Value:

    None.

--*/
{
    MLAS_CONV_WORK_BLOCK* WorkBlock = (MLAS_CONV_WORK_BLOCK*)Context;

    MLAS_CONV_WORK_BLOCK::SEGMENT* Segment = &WorkBlock->Segments[Index];

    float* ColumnBuffer =
        WorkBlock->WorkingBuffer + Index * MLAS_CONV_WORKING_BUFFER_SIZE_PER_THREAD;

    MlasConvOperation(WorkBlock->Parameters, WorkBlock->Input, WorkBlock->Filter,
        WorkBlock->Bias, ColumnBuffer, WorkBlock->Output, Segment->StartN,
        Segment->CountN);
}

void
MlasConvGemmDirectThreaded(
    void* Context,
    int32_t Index
    )
/*++

Routine Description:

    This routine is invoked from a worker thread to execute a segment of a
    convolution operation.

Arguments:

    Context - Supplies the pointer to the context for the threaded operation.

    Index - Supplies the current index of the threaded operation.

Return Value:

    None.

--*/
{
    MLAS_CONV_WORK_BLOCK* WorkBlock = (MLAS_CONV_WORK_BLOCK*)Context;

    const MLAS_CONV_PARAMETERS* Parameters = WorkBlock->Parameters;

    //
    // Compute the range of indices to use for this thread.
    //

    const size_t GroupCount = Parameters->GroupCount;
    const size_t BatchGroupCount = Parameters->BatchCount * GroupCount;

    const size_t TargetThreadCount = WorkBlock->TargetThreadCount;

    const size_t BatchGroupCountPerThread = BatchGroupCount / TargetThreadCount;
    const size_t BatchGroupCountExtra = BatchGroupCount % TargetThreadCount;

    size_t BatchGroupStart;
    size_t BatchGroupEnd;

    if (uint32_t(Index) < BatchGroupCountExtra) {
        BatchGroupStart = (BatchGroupCountPerThread + 1) * Index;
        BatchGroupEnd = BatchGroupStart + BatchGroupCountPerThread + 1;
    } else {
        BatchGroupStart = BatchGroupCountPerThread * Index + BatchGroupCountExtra;
        BatchGroupEnd = BatchGroupStart + BatchGroupCountPerThread;
    }

    //
    // Iterate over the batch and groups allocated to this thread.
    //

    const size_t FilterCount = Parameters->FilterCount;
    const size_t OutputSize = Parameters->OutputSize;
    const size_t K = Parameters->K;

    const size_t InputGroupSize = Parameters->InputChannels * Parameters->InputSize;
    const size_t OutputGroupSize = FilterCount * OutputSize;
    const size_t FilterGroupSize = FilterCount * K;

    for (size_t bg = BatchGroupStart; bg < BatchGroupEnd; bg++) {

        size_t group = bg % GroupCount;

        const float* input = WorkBlock->Input + bg * InputGroupSize;
        const float* filter = WorkBlock->Filter + group * FilterGroupSize;
        float* output = WorkBlock->Output + bg * OutputGroupSize;

        //
        // Invoke the non-threaded GEMM directly with the input tensor.
        //

        MlasSgemmOperation(CblasNoTrans, Parameters->u.GemmDirect.TransB, FilterCount,
            OutputSize, K, 1.0f, filter, K, input, Parameters->u.GemmDirect.ldb, 0.0f,
            output, OutputSize);

        //
        // Apply the activation with optional bias.
        //

        const float* bias = WorkBlock->Bias;

        if (bias != nullptr) {
            bias += group * FilterCount;
        }

        MlasActivation(Parameters->Activation, output, bias, FilterCount,
            OutputSize, OutputSize);
    }
}

inline
bool
MlasConvTryMultithread(
    const MLAS_CONV_PARAMETERS* Parameters,
    const float* Input,
    const float* Filter,
    const float* Bias,
    float* WorkingBuffer,
    float* Output,
    MLAS_THREADPOOL* ThreadPool
    )
/*++

Routine Description:

    This routine attempts to launch a convolution operation across multiple
    threads.

Arguments:

    Parameters - Supplies the structure that contains the convolution
        parameters.

    Input - Supplies the input tensor.

    Filter - Supplies the filter tensor.

    Bias - Optionally supplies the bias vector.

    WorkingBuffer - Supplies a working buffer sized to the number of elements
        returned by MlasConvPrepare.

    Output - Supplies the output tensor.

    ThreadPool - Supplies the thread pool object to use, else nullptr if the
        base library threading support should be used.

Return Value:

    Returns true if the operation was completed across multiple threads, else
    false if the operation should fall back to a single thread.

--*/
{
    MLAS_CONV_WORK_BLOCK WorkBlock;

    const size_t OutputSize = Parameters->OutputSize;
    const size_t ThreadStrideN = Parameters->u.ExpandThenGemmSegmented.ThreadStrideN;

    if (ThreadStrideN >= OutputSize) {
        return false;
    }

    //
    // Initialize the common fields of the work block.
    //

    WorkBlock.Parameters = Parameters;
    WorkBlock.Input = Input;
    WorkBlock.Filter = Filter;
    WorkBlock.Bias = Bias;
    WorkBlock.WorkingBuffer = WorkingBuffer;
    WorkBlock.Output = Output;

    //
    // Segment the operation across multiple threads.
    //

    int32_t Index = 0;
    size_t SegmentCountN;

    for (size_t SegmentStartN = 0; SegmentStartN < OutputSize; SegmentStartN += SegmentCountN) {

        SegmentCountN = OutputSize - SegmentStartN;

        if (SegmentCountN > ThreadStrideN) {
            SegmentCountN = ThreadStrideN;
        }

        WorkBlock.Segments[Index].StartN = SegmentStartN;
        WorkBlock.Segments[Index].CountN = SegmentCountN;

        Index++;
    }

    MlasExecuteThreaded(MlasConvOperationThreaded, &WorkBlock, Index, ThreadPool);

    return true;
}

void
MLASCALL
MlasConv(
    const MLAS_CONV_PARAMETERS* Parameters,
    const float* Input,
    const float* Filter,
    const float* Bias,
    float* WorkingBuffer,
    float* Output,
    MLAS_THREADPOOL* ThreadPool
    )
/*++

Routine Description:

    This routine implements the convolution operation.

Arguments:

    Parameters - Supplies the structure that contains the convolution
        parameters.

    Input - Supplies the input tensor.

    Filter - Supplies the filter tensor.

    Bias - Optionally supplies the bias vector.

    WorkingBuffer - Supplies a working buffer sized to the number of elements
        returned by MlasConvPrepare.

    Output - Supplies the output tensor.

    ThreadPool - Supplies the thread pool object to use, else nullptr if the
        base library threading support should be used.

Return Value:

    None.

--*/
{
    const size_t FilterCount = Parameters->FilterCount;
    const size_t OutputSize = Parameters->OutputSize;
    const size_t K = Parameters->K;

    const size_t InputGroupSize = Parameters->InputChannels * Parameters->InputSize;
    const size_t OutputGroupSize = FilterCount * OutputSize;
    const size_t FilterGroupSize = FilterCount * K;

    const size_t BatchCount = Parameters->BatchCount;
    const size_t GroupCount = Parameters->GroupCount;

    const MLAS_CONV_ALGORITHM Algorithm = Parameters->Algorithm;

    //
    // Schedule batches of GEMMs across multiple threads.
    //

    if (Algorithm == MlasConvAlgorithmGemmDirect && ((BatchCount > 1) || (GroupCount > 1))) {

        const size_t BatchGroupCount = BatchCount * GroupCount;

        int32_t TargetThreadCount = MlasGetMaximumThreadCount(ThreadPool);

        if (size_t(TargetThreadCount) >= BatchGroupCount) {
            TargetThreadCount = int32_t(BatchGroupCount);
        }

        MLAS_CONV_WORK_BLOCK WorkBlock;

        WorkBlock.Parameters = Parameters;
        WorkBlock.Input = Input;
        WorkBlock.Filter = Filter;
        WorkBlock.Bias = Bias;
        WorkBlock.WorkingBuffer = nullptr;
        WorkBlock.Output = Output;
        WorkBlock.TargetThreadCount = TargetThreadCount;

        MlasExecuteThreaded(MlasConvGemmDirectThreaded, &WorkBlock, TargetThreadCount, ThreadPool);

        return;
    }

    //
    // Iterate over each batch and group.
    //

    for (size_t batch = 0; batch < BatchCount; batch++) {

        const float* filter = Filter;
        const float* bias = Bias;

        for (size_t group = 0; group < GroupCount; group++) {

            //
            // Dispatch the convolution.
            //

            switch (Algorithm) {

                case MlasConvAlgorithmGemmDirect:
                {
                    //
                    // Invoke the threaded GEMM directly with the input tensor.
                    //

                    MlasGemm(CblasNoTrans, Parameters->u.GemmDirect.TransB, FilterCount,
                        OutputSize, K, 1.0f, filter, K, Input, Parameters->u.GemmDirect.ldb, 0.0f,
                        Output, OutputSize, ThreadPool);

                    //
                    // Apply the activation with optional bias.
                    //

                    MlasActivation(Parameters->Activation, Output, bias, FilterCount,
                        OutputSize, OutputSize);

                    break;
                }

                case MlasConvAlgorithmExpandThenGemm:
                {
                    //
                    // Expand the input tensor to the working buffer and then invoke the
                    // threaded GEMM.
                    //

                    if (Parameters->Dimensions == 2) {
                        MlasConvIm2Col(Parameters, Input, WorkingBuffer, 0, K, 0, OutputSize);
                    } else {
                        MlasConvVol2Col(Parameters, Input, WorkingBuffer, 0, K, 0, OutputSize);
                    }

                    MlasGemm(CblasNoTrans, CblasNoTrans, FilterCount, OutputSize, K, 1.0f, filter,
                        K, WorkingBuffer, OutputSize, 0.0f, Output, OutputSize, ThreadPool);

                    //
                    // Apply the activation with optional bias.
                    //

                    MlasActivation(Parameters->Activation, Output, bias, FilterCount,
                        OutputSize, OutputSize);

                    break;
                }

                case MlasConvAlgorithmExpandThenGemmSegmented:
                {
                    //
                    // Attempt to launch the convolution across multiple threads or fall
                    // back to a single thread.
                    //

                    if (!MlasConvTryMultithread(Parameters, Input, filter, bias, WorkingBuffer,
                        Output, ThreadPool)) {
                        MlasConvOperation(Parameters, Input, filter, bias, WorkingBuffer,
                            Output, 0, OutputSize);
                    }

                    break;
                }
            }

            //
            // Advance the buffer pointers.
            //

            if (bias != nullptr) {
                bias += FilterCount;
            }

            filter += FilterGroupSize;
            Input += InputGroupSize;
            Output += OutputGroupSize;
        }
    }
}

void
MLASCALL
MlasConvPrepare(
    MLAS_CONV_PARAMETERS* Parameters,
    size_t Dimensions,
    size_t BatchCount,
    size_t GroupCount,
    size_t InputChannels,
    const int64_t* InputShape,
    const int64_t* KernelShape,
    const int64_t* DilationShape,
    const int64_t* Padding,
    const int64_t* StrideShape,
    const int64_t* OutputShape,
    size_t FilterCount,
    const MLAS_ACTIVATION* Activation,
    size_t* WorkingBufferSize,
    MLAS_THREADPOOL* ThreadPool
    )
/*++

Routine Description:

    This routine prepares for a convolution operation by computing required
    parameters including the required working buffer size for intermediate
    results.

Arguments:

    Parameters - Supplies the structure that stores the provided and computed
        parameters for the convolution operation.

    Dimensions - Supplies the number of dimensions (must be between 1 and 3).

    BatchCount - Supplies the number of batches to the processed.

    GroupCount - Supplies the number of channel groups.

    InputChannels - Supplies the number of input channels per group.

    InputShape - Supplies the shape of the input tensor.

    KernelShape - Supplies the shape of the kernel transform.

    DilationShape - Supplies the shape of the dilation.

    Padding - Supplies the number of zero padding elements at the edge of the
        input tensor.

    StrideShape - Supplies the shape of the stride.

    OutputShape - Supplies the shape of the output tensor.

    FilterCount - Supplies the number of rows of the filter matrix per group.

    Activation - Supplies the parameters for the activation to apply to the
        convolution output.

    WorkingBufferSize - Receives the number of elements to allocate for the
        working buffer for intermediate results.

    ThreadPool - Supplies the thread pool object to use, else nullptr if the
        base library threading support should be used.

Return Value:

    None.

--*/
{
    //
    // Save the convolution parameters.
    //

    Parameters->Activation = Activation;
    Parameters->BatchCount = BatchCount;
    Parameters->GroupCount = GroupCount;
    Parameters->InputChannels = InputChannels;
    Parameters->FilterCount = FilterCount;

    size_t InputSize = 1;
    size_t OutputSize = 1;
    size_t K = InputChannels;

    bool AllStridesAreOne = true;
    bool AllDilationsAreOne = true;
    bool AllPaddingIsZero = true;

    for (size_t dim = 0; dim < Dimensions; dim++) {

        Parameters->InputShape[dim] = size_t(InputShape[dim]);
        Parameters->OutputShape[dim] = size_t(OutputShape[dim]);
        Parameters->KernelShape[dim] = size_t(KernelShape[dim]);
        Parameters->DilationShape[dim] = size_t(DilationShape[dim]);
        Parameters->Padding[dim] = size_t(Padding[dim]);
        Parameters->Padding[dim + Dimensions] = size_t(Padding[dim + Dimensions]);
        Parameters->StrideShape[dim] = size_t(StrideShape[dim]);

        InputSize *= Parameters->InputShape[dim];
        OutputSize *= Parameters->OutputShape[dim];
        K *= Parameters->KernelShape[dim];

        AllStridesAreOne &= (Parameters->StrideShape[dim] == 1);
        AllDilationsAreOne &= (Parameters->DilationShape[dim] == 1);
        AllPaddingIsZero &= (Parameters->Padding[dim] == 0 && Parameters->Padding[dim + Dimensions] == 0);
    }

    Parameters->InputSize = InputSize;
    Parameters->OutputSize = OutputSize;
    Parameters->K = K;

    //
    // Promote 1D convolutions to 2D convolutions.
    //

    if (Dimensions == 1) {

        Parameters->InputShape[1] = Parameters->InputShape[0];
        Parameters->InputShape[0] = 1;
        Parameters->OutputShape[1] = Parameters->OutputShape[0];
        Parameters->OutputShape[0] = 1;
        Parameters->KernelShape[1] = Parameters->KernelShape[0];
        Parameters->KernelShape[0] = 1;
        Parameters->DilationShape[1] = Parameters->DilationShape[0];
        Parameters->DilationShape[0] = 1;
        Parameters->Padding[3] = Parameters->Padding[1];
        Parameters->Padding[2] = 0;
        Parameters->Padding[1] = Parameters->Padding[0];
        Parameters->Padding[0] = 0;
        Parameters->StrideShape[1] = Parameters->StrideShape[0];
        Parameters->StrideShape[0] = 1;

        Dimensions = 2;
    }

    Parameters->Dimensions = Dimensions;

    //
    // Evaluate how the convolution will be performed.
    //

    *WorkingBufferSize = 0;

    if (AllStridesAreOne && AllPaddingIsZero) {

        //
        // Detect a pointwise convolution.
        //

        if (K == InputChannels) {

            Parameters->Algorithm = MlasConvAlgorithmGemmDirect;
            Parameters->u.GemmDirect.TransB = CblasNoTrans;
            Parameters->u.GemmDirect.ldb = OutputSize;

            return;
        }

        if (Dimensions == 2 && AllDilationsAreOne && InputChannels == 1) {

            //
            // Detect convolutions where the kernel is using the entire input
            // width or height.
            //

            if (Parameters->KernelShape[1] == Parameters->InputShape[1]) {

                Parameters->Algorithm = MlasConvAlgorithmGemmDirect;
                Parameters->u.GemmDirect.TransB = CblasTrans;
                Parameters->u.GemmDirect.ldb = Parameters->InputShape[1];

                return;
            }

            if (Parameters->KernelShape[0] == Parameters->InputShape[0] &&
                Parameters->KernelShape[1] == 1) {

                Parameters->Algorithm = MlasConvAlgorithmGemmDirect;
                Parameters->u.GemmDirect.TransB = CblasNoTrans;
                Parameters->u.GemmDirect.ldb = Parameters->InputShape[1];

                return;
            }
        }
    }

    if (FilterCount > OutputSize) {

        //
        // The filter count is larger than the output dimensions, so perform the
        // full matrix expansion and then invoke the threaded GEMM.
        //

        Parameters->Algorithm = MlasConvAlgorithmExpandThenGemm;

        *WorkingBufferSize = OutputSize * K;

    } else {

        //
        // Segment the operation across multiple threads by slicing the N
        // dimension (see MlasSgemmTryMultithread).
        //
        // Compute the number of target threads given the complexity of the
        // convolution operation. Small requests should run using the single
        // threaded path.
        //

        int32_t TargetThreadCount;
        double Complexity = double(FilterCount) * double(OutputSize) * double(K);

        if (Complexity < double(MLAS_SGEMM_THREAD_COMPLEXITY * MLAS_MAXIMUM_THREAD_COUNT)) {
            TargetThreadCount = int32_t(Complexity / double(MLAS_SGEMM_THREAD_COMPLEXITY)) + 1;
        } else {
            TargetThreadCount = MLAS_MAXIMUM_THREAD_COUNT;
        }

        int32_t MaximumThreadCount = MlasGetMaximumThreadCount(ThreadPool);

        if (TargetThreadCount >= MaximumThreadCount) {
            TargetThreadCount = MaximumThreadCount;
        }

        //
        // Compute the thread stride for slicing the N dimension.
        //

        size_t StrideN = OutputSize / TargetThreadCount;

        if ((StrideN * TargetThreadCount) != OutputSize) {
            StrideN++;
        }

        if (TargetThreadCount > 1) {

            StrideN = (StrideN + MLAS_SGEMM_STRIDEN_THREAD_ALIGN - 1) & ~(MLAS_SGEMM_STRIDEN_THREAD_ALIGN - 1);

            if (StrideN >= OutputSize) {
                TargetThreadCount = 1;
            } else if (StrideN * (TargetThreadCount - 1) >= OutputSize) {
                TargetThreadCount--;
            }
        }

        Parameters->ThreadCount = TargetThreadCount;

        Parameters->Algorithm = MlasConvAlgorithmExpandThenGemmSegmented;
        Parameters->u.ExpandThenGemmSegmented.ThreadStrideN = StrideN;

        *WorkingBufferSize = TargetThreadCount * MLAS_CONV_WORKING_BUFFER_SIZE_PER_THREAD;
    }
<<<<<<< HEAD
}

template<typename FilterType>
void
MLASCALL
MlasConvDepthwise(
    const uint8_t* Input,
    uint8_t InputZeroPoint,
    const FilterType* Filter,
    FilterType FilterZeroPoint,
    int32_t* Output,
    size_t Channels,
    size_t OutputCount,
    size_t KernelSize
    )
/*++

Routine Description:

    This routine implements the depthwise convolution operation.

    The input tensor is organized in channels last format (NHWC) after applying
    the Im2col transform, so the length of each row of the input tensor is
    Channels times KernelSize. The number of columns of the input tensor is
    OutputCount.

    The filter tensor is organized in HW1O format, so the length of each row of
    the filter tensor is Channels. The number of columns of the filter tensor
    is KernelSize.

Arguments:

    Input - Supplies the input tensor in channels last format.

    InputZeroPoint - Supplies the zero point offset of the input tensor.

    Filter - Supplies the filter tensor.

    FilterZeroPoint - Supplies the zero point offset of the filter tensor.

    Output - Supplies the output tensor in channels last format.

    Channels - Supplies the number of channels.

    OutputCount - Supplies the number of channel sized output elements to
        produce.

    KernelSize - Supplies the total number of channel sized kernel elements to
        consume.

Return Value:

    None.

--*/
{
#if defined(MLAS_SSE2_INTRINSICS)
    const __m128i ZeroVector = _mm_setzero_si128();
    const __m128i InputZeroPointVector = _mm_set1_epi16(InputZeroPoint);
    const __m128i FilterZeroPointVector = _mm_set1_epi16(FilterZeroPoint);
#elif defined(MLAS_NEON_INTRINSICS)
    const uint8x8_t InputZeroPointVector = vdup_n_u8(InputZeroPoint);
    const uint8x8_t FilterZeroPointVector = vdup_n_u8(uint8_t(FilterZeroPoint));
#endif

    while (OutputCount > 0) {

        size_t ChannelOffset = 0;
        size_t c = Channels;

#if defined(MLAS_SSE2_INTRINSICS)

        while (c >= 8) {

            __m128i Accumulator0 = _mm_setzero_si128();
            __m128i Accumulator1 = _mm_setzero_si128();
            size_t ChannelKernelOffset = ChannelOffset;

            for (size_t k = 0; k < KernelSize; k++) {

                __m128i InputVector = _mm_loadl_epi64((const __m128i*)&Input[ChannelKernelOffset]);
                __m128i FilterVector = _mm_loadl_epi64((const __m128i*)&Filter[ChannelKernelOffset]);

                InputVector = _mm_unpacklo_epi8(InputVector, ZeroVector);

                if (std::is_signed<FilterType>::value) {
                    FilterVector = _mm_srai_epi16(_mm_unpacklo_epi8(ZeroVector, FilterVector), 8);
                } else {
                    FilterVector = _mm_unpacklo_epi8(FilterVector, ZeroVector);
                }

                InputVector = _mm_sub_epi16(InputVector, InputZeroPointVector);
                FilterVector = _mm_sub_epi16(FilterVector, FilterZeroPointVector);

                // N.B. Emulate PMULLD functionality on SSE2 by computing the low
                // and high parts of the result and interleaving the results.
                __m128i MultiplyLowWords = _mm_mullo_epi16(InputVector, FilterVector);
                __m128i MultiplyHighWords = _mm_mulhi_epi16(InputVector, FilterVector);
                __m128i Multiply0 = _mm_unpacklo_epi16(MultiplyLowWords, MultiplyHighWords);
                __m128i Multiply1 = _mm_unpackhi_epi16(MultiplyLowWords, MultiplyHighWords);

                Accumulator0 = _mm_add_epi32(Accumulator0, Multiply0);
                Accumulator1 = _mm_add_epi32(Accumulator1, Multiply1);
                ChannelKernelOffset += Channels;
            }

            _mm_storeu_si128((__m128i*)&Output[0], Accumulator0);
            _mm_storeu_si128((__m128i*)&Output[4], Accumulator1);
            Output += 8;

            ChannelOffset += 8;
            c -= 8;
        }

#elif defined(MLAS_NEON_INTRINSICS)

        while (c >= 8) {

            int32x4_t Accumulator0 = vdupq_n_s32(0);
            int32x4_t Accumulator1 = vdupq_n_s32(0);
            size_t ChannelKernelOffset = ChannelOffset;

            for (size_t k = 0; k < KernelSize; k++) {

                uint8x8_t InputVector = vld1_u8(&Input[ChannelKernelOffset]);
                uint8x8_t FilterVector = vld1_u8(reinterpret_cast<const uint8_t*>(&Filter[ChannelKernelOffset]));

                int16x8_t InputVector16 = vreinterpretq_s16_u16(vsubl_u8(InputVector, InputZeroPointVector));
                int16x8_t FilterVector16;

                if (std::is_signed<FilterType>::value) {
                    FilterVector16 = vsubl_s8(vreinterpret_s8_u8(FilterVector), vreinterpret_s8_u8(FilterZeroPointVector));
                } else {
                    FilterVector16 = vreinterpretq_s16_u16(vsubl_u8(FilterVector, FilterZeroPointVector));
                }

                Accumulator0 = vmlal_s16(Accumulator0, vget_low_s16(InputVector16), vget_low_s16(FilterVector16));
#if defined(MLAS_NEON64_INTRINSICS)
                Accumulator1 = vmlal_high_s16(Accumulator1, InputVector16, FilterVector16);
#else
                Accumulator1 = vmlal_s16(Accumulator1, vget_high_s16(InputVector16), vget_high_s16(FilterVector16));
#endif

                ChannelKernelOffset += Channels;
            }

            vst1q_s32(&Output[0], Accumulator0);
            vst1q_s32(&Output[4], Accumulator1);
            Output += 8;

            ChannelOffset += 8;
            c -= 8;
        }

#endif

        while (c > 0) {

            int32_t Accumulator = 0;
            size_t ChannelKernelOffset = ChannelOffset;

            for (size_t k = 0; k < KernelSize; k++) {

                int32_t InputValue = int32_t(Input[ChannelKernelOffset]) - InputZeroPoint;
                int32_t FilterValue = int32_t(Filter[ChannelKernelOffset]) - FilterZeroPoint;

                Accumulator += InputValue * FilterValue;
                ChannelKernelOffset += Channels;
            }

            *Output++ = Accumulator;

            ChannelOffset += 1;
            c -= 1;
        }

        Input += Channels * KernelSize;
        OutputCount -= 1;
    }
}

template
void
MLASCALL
MlasConvDepthwise<int8_t>(
    const uint8_t* Input,
    uint8_t InputZeroPoint,
    const int8_t* Filter,
    int8_t FilterZeroPoint,
    int32_t* Output,
    size_t Channels,
    size_t OutputCount,
    size_t KernelSize
    );

template
void
MLASCALL
MlasConvDepthwise<uint8_t>(
    const uint8_t* Input,
    uint8_t InputZeroPoint,
    const uint8_t* Filter,
    uint8_t FilterZeroPoint,
    int32_t* Output,
    size_t Channels,
    size_t OutputCount,
    size_t KernelSize
    );
=======
}
>>>>>>> f649f917
<|MERGE_RESOLUTION|>--- conflicted
+++ resolved
@@ -1256,215 +1256,4 @@
 
         *WorkingBufferSize = TargetThreadCount * MLAS_CONV_WORKING_BUFFER_SIZE_PER_THREAD;
     }
-<<<<<<< HEAD
-}
-
-template<typename FilterType>
-void
-MLASCALL
-MlasConvDepthwise(
-    const uint8_t* Input,
-    uint8_t InputZeroPoint,
-    const FilterType* Filter,
-    FilterType FilterZeroPoint,
-    int32_t* Output,
-    size_t Channels,
-    size_t OutputCount,
-    size_t KernelSize
-    )
-/*++
-
-Routine Description:
-
-    This routine implements the depthwise convolution operation.
-
-    The input tensor is organized in channels last format (NHWC) after applying
-    the Im2col transform, so the length of each row of the input tensor is
-    Channels times KernelSize. The number of columns of the input tensor is
-    OutputCount.
-
-    The filter tensor is organized in HW1O format, so the length of each row of
-    the filter tensor is Channels. The number of columns of the filter tensor
-    is KernelSize.
-
-Arguments:
-
-    Input - Supplies the input tensor in channels last format.
-
-    InputZeroPoint - Supplies the zero point offset of the input tensor.
-
-    Filter - Supplies the filter tensor.
-
-    FilterZeroPoint - Supplies the zero point offset of the filter tensor.
-
-    Output - Supplies the output tensor in channels last format.
-
-    Channels - Supplies the number of channels.
-
-    OutputCount - Supplies the number of channel sized output elements to
-        produce.
-
-    KernelSize - Supplies the total number of channel sized kernel elements to
-        consume.
-
-Return Value:
-
-    None.
-
---*/
-{
-#if defined(MLAS_SSE2_INTRINSICS)
-    const __m128i ZeroVector = _mm_setzero_si128();
-    const __m128i InputZeroPointVector = _mm_set1_epi16(InputZeroPoint);
-    const __m128i FilterZeroPointVector = _mm_set1_epi16(FilterZeroPoint);
-#elif defined(MLAS_NEON_INTRINSICS)
-    const uint8x8_t InputZeroPointVector = vdup_n_u8(InputZeroPoint);
-    const uint8x8_t FilterZeroPointVector = vdup_n_u8(uint8_t(FilterZeroPoint));
-#endif
-
-    while (OutputCount > 0) {
-
-        size_t ChannelOffset = 0;
-        size_t c = Channels;
-
-#if defined(MLAS_SSE2_INTRINSICS)
-
-        while (c >= 8) {
-
-            __m128i Accumulator0 = _mm_setzero_si128();
-            __m128i Accumulator1 = _mm_setzero_si128();
-            size_t ChannelKernelOffset = ChannelOffset;
-
-            for (size_t k = 0; k < KernelSize; k++) {
-
-                __m128i InputVector = _mm_loadl_epi64((const __m128i*)&Input[ChannelKernelOffset]);
-                __m128i FilterVector = _mm_loadl_epi64((const __m128i*)&Filter[ChannelKernelOffset]);
-
-                InputVector = _mm_unpacklo_epi8(InputVector, ZeroVector);
-
-                if (std::is_signed<FilterType>::value) {
-                    FilterVector = _mm_srai_epi16(_mm_unpacklo_epi8(ZeroVector, FilterVector), 8);
-                } else {
-                    FilterVector = _mm_unpacklo_epi8(FilterVector, ZeroVector);
-                }
-
-                InputVector = _mm_sub_epi16(InputVector, InputZeroPointVector);
-                FilterVector = _mm_sub_epi16(FilterVector, FilterZeroPointVector);
-
-                // N.B. Emulate PMULLD functionality on SSE2 by computing the low
-                // and high parts of the result and interleaving the results.
-                __m128i MultiplyLowWords = _mm_mullo_epi16(InputVector, FilterVector);
-                __m128i MultiplyHighWords = _mm_mulhi_epi16(InputVector, FilterVector);
-                __m128i Multiply0 = _mm_unpacklo_epi16(MultiplyLowWords, MultiplyHighWords);
-                __m128i Multiply1 = _mm_unpackhi_epi16(MultiplyLowWords, MultiplyHighWords);
-
-                Accumulator0 = _mm_add_epi32(Accumulator0, Multiply0);
-                Accumulator1 = _mm_add_epi32(Accumulator1, Multiply1);
-                ChannelKernelOffset += Channels;
-            }
-
-            _mm_storeu_si128((__m128i*)&Output[0], Accumulator0);
-            _mm_storeu_si128((__m128i*)&Output[4], Accumulator1);
-            Output += 8;
-
-            ChannelOffset += 8;
-            c -= 8;
-        }
-
-#elif defined(MLAS_NEON_INTRINSICS)
-
-        while (c >= 8) {
-
-            int32x4_t Accumulator0 = vdupq_n_s32(0);
-            int32x4_t Accumulator1 = vdupq_n_s32(0);
-            size_t ChannelKernelOffset = ChannelOffset;
-
-            for (size_t k = 0; k < KernelSize; k++) {
-
-                uint8x8_t InputVector = vld1_u8(&Input[ChannelKernelOffset]);
-                uint8x8_t FilterVector = vld1_u8(reinterpret_cast<const uint8_t*>(&Filter[ChannelKernelOffset]));
-
-                int16x8_t InputVector16 = vreinterpretq_s16_u16(vsubl_u8(InputVector, InputZeroPointVector));
-                int16x8_t FilterVector16;
-
-                if (std::is_signed<FilterType>::value) {
-                    FilterVector16 = vsubl_s8(vreinterpret_s8_u8(FilterVector), vreinterpret_s8_u8(FilterZeroPointVector));
-                } else {
-                    FilterVector16 = vreinterpretq_s16_u16(vsubl_u8(FilterVector, FilterZeroPointVector));
-                }
-
-                Accumulator0 = vmlal_s16(Accumulator0, vget_low_s16(InputVector16), vget_low_s16(FilterVector16));
-#if defined(MLAS_NEON64_INTRINSICS)
-                Accumulator1 = vmlal_high_s16(Accumulator1, InputVector16, FilterVector16);
-#else
-                Accumulator1 = vmlal_s16(Accumulator1, vget_high_s16(InputVector16), vget_high_s16(FilterVector16));
-#endif
-
-                ChannelKernelOffset += Channels;
-            }
-
-            vst1q_s32(&Output[0], Accumulator0);
-            vst1q_s32(&Output[4], Accumulator1);
-            Output += 8;
-
-            ChannelOffset += 8;
-            c -= 8;
-        }
-
-#endif
-
-        while (c > 0) {
-
-            int32_t Accumulator = 0;
-            size_t ChannelKernelOffset = ChannelOffset;
-
-            for (size_t k = 0; k < KernelSize; k++) {
-
-                int32_t InputValue = int32_t(Input[ChannelKernelOffset]) - InputZeroPoint;
-                int32_t FilterValue = int32_t(Filter[ChannelKernelOffset]) - FilterZeroPoint;
-
-                Accumulator += InputValue * FilterValue;
-                ChannelKernelOffset += Channels;
-            }
-
-            *Output++ = Accumulator;
-
-            ChannelOffset += 1;
-            c -= 1;
-        }
-
-        Input += Channels * KernelSize;
-        OutputCount -= 1;
-    }
-}
-
-template
-void
-MLASCALL
-MlasConvDepthwise<int8_t>(
-    const uint8_t* Input,
-    uint8_t InputZeroPoint,
-    const int8_t* Filter,
-    int8_t FilterZeroPoint,
-    int32_t* Output,
-    size_t Channels,
-    size_t OutputCount,
-    size_t KernelSize
-    );
-
-template
-void
-MLASCALL
-MlasConvDepthwise<uint8_t>(
-    const uint8_t* Input,
-    uint8_t InputZeroPoint,
-    const uint8_t* Filter,
-    uint8_t FilterZeroPoint,
-    int32_t* Output,
-    size_t Channels,
-    size_t OutputCount,
-    size_t KernelSize
-    );
-=======
-}
->>>>>>> f649f917
+}