// Copyright (c) Microsoft Corporation. All rights reserved.
// Licensed under the MIT License.

#include "core/providers/cuda/cuda_execution_provider.h"

#include "core/framework/compute_capability.h"
#include "core/framework/fallback_cpu_capability.h"
#include "core/framework/kernel_registry.h"
#include "core/framework/memcpy.h"
#include "core/framework/provider_options_utils.h"
#include "core/graph/graph_utils.h"
#include "core/providers/cuda/cuda_allocator.h"
#include "core/providers/cuda/cuda_fence.h"
#include "core/providers/cuda/cuda_fwd.h"
#include "core/providers/cuda/gpu_data_transfer.h"

#ifndef DISABLE_CONTRIB_OPS
#include "contrib_ops/cuda/cuda_contrib_kernels.h"
#endif

#ifdef ENABLE_TRAINING
#include "orttraining/training_ops/cuda/cuda_training_kernels.h"
#endif

using namespace onnxruntime::common;

namespace {
struct KernelRegistryAndStatus {
  std::shared_ptr<onnxruntime::KernelRegistry> kernel_registry = std::make_shared<onnxruntime::KernelRegistry>();
  Status st;
};
}  // namespace

namespace onnxruntime {

namespace cuda {

ONNX_OPERATOR_KERNEL_EX(
    MemcpyFromHost,
    kOnnxDomain,
    1,
    kCudaExecutionProvider,
    KernelDefBuilder()
        .InputMemoryType<OrtMemTypeCPUInput>(0)
        .ExecQueueId(kCudaStreamCopyIn)
        .TypeConstraint("T", DataTypeImpl::AllFixedSizeTensorTypes()),
    Memcpy);

ONNX_OPERATOR_KERNEL_EX(
    MemcpyToHost,
    kOnnxDomain,
    1,
    kCudaExecutionProvider,
    KernelDefBuilder()
        .OutputMemoryType<OrtMemTypeCPUOutput>(0)
        .ExecQueueId(kCudaStreamCopyOut)
        .TypeConstraint("T", DataTypeImpl::AllFixedSizeTensorTypes()),
    Memcpy);

}  // namespace cuda

CUDAExecutionProvider::PerThreadContext::PerThreadContext(OrtDevice::DeviceId device_id, cudaStream_t stream, size_t cuda_mem_limit, ArenaExtendStrategy arena_extend_strategy) {
  CUDA_CALL_THROW(cudaSetDevice(device_id));
  stream_ = stream;

  CUBLAS_CALL_THROW(cublasCreate(&cublas_handle_));
  CUBLAS_CALL_THROW(cublasSetStream(cublas_handle_, stream));

  CUDNN_CALL_THROW(cudnnCreate(&cudnn_handle_));
  CUDNN_CALL_THROW(cudnnSetStream(cudnn_handle_, stream));

  AllocatorCreationInfo default_memory_info(
      [](OrtDevice::DeviceId id) {
        return onnxruntime::make_unique<CUDAAllocator>(id, CUDA);
      },
      device_id,
      true,
      {cuda_mem_limit,
       static_cast<int>(arena_extend_strategy),
       -1, -1});

  // CUDA malloc/free is expensive so always use an arena
  allocator_ = CreateAllocator(default_memory_info);
}

CUDAExecutionProvider::PerThreadContext::~PerThreadContext() {
  // dtor shouldn't throw. if something went wrong earlier (e.g. out of CUDA memory) the handles
  // here may be bad, and the destroy calls can throw.
  // https://isocpp.github.io/CppCoreGuidelines/CppCoreGuidelines#Rc-dtor-noexcept
  try {
    CUBLAS_CALL(cublasDestroy(cublas_handle_));
  } catch (const std::exception& ex) {
    LOGS_DEFAULT(ERROR) << "cublasDestroy threw:" << ex.what();
  }

  try {
    CUDNN_CALL(cudnnDestroy(cudnn_handle_));
  } catch (const std::exception& ex) {
    LOGS_DEFAULT(ERROR) << "cudnnDestroy threw:" << ex.what();
  }
}

CUDAExecutionProvider::CUDAExecutionProvider(const CUDAExecutionProviderInfo& info)
    : IExecutionProvider{onnxruntime::kCudaExecutionProvider},
      info_{info} {
  CUDA_CALL_THROW(cudaSetDevice(info_.device_id));

  // must wait GPU idle, otherwise cudaGetDeviceProperties might fail
  CUDA_CALL_THROW(cudaDeviceSynchronize());
  CUDA_CALL_THROW(cudaGetDeviceProperties(&device_prop_, info_.device_id));
<<<<<<< HEAD
=======
  if (info.has_user_compute_stream) {
    external_stream_ = true;
    stream_ = static_cast<cudaStream_t>(info.user_compute_stream);
  } else {
    CUDA_CALL_THROW(cudaStreamCreateWithFlags(&stream_, cudaStreamNonBlocking));
  }
>>>>>>> f649f917

  size_t free = 0;
  size_t total = 0;
  CUDA_CALL_THROW(cudaMemGetInfo(&free, &total));
}

CUDAExecutionProvider::~CUDAExecutionProvider() {
  auto cpu_alloc = GetAllocator(DEFAULT_CPU_ALLOCATOR_DEVICE_ID, OrtMemTypeCPU);
  {
    std::lock_guard<OrtMutex> lock(deferred_release_cpu_ptr_mutex_);
    auto it = deferred_release_cpu_ptr_.begin();
    while (it != deferred_release_cpu_ptr_.end()) {
      auto& e = it->first;
      auto& v = it->second;
      if (v.recorded)
        CUDA_CALL_THROW(cudaEventSynchronize(e));
      for (auto p : v.cpu_ptrs) {
        cpu_alloc->Free(p);
      }
      CUDA_CALL_THROW(cudaEventDestroy(e));
      it = deferred_release_cpu_ptr_.erase(it);
    }
  }

  // clean up thread local context caches
  {
    std::lock_guard<OrtMutex> lock(context_state_.mutex);
    for (const auto& cache_weak : context_state_.caches_to_update_on_destruction) {
      const auto cache = cache_weak.lock();
      if (!cache) continue;
      ORT_IGNORE_RETURN_VALUE(cache->erase(this));
    }
  }

  if (!external_stream_ && stream_) {
    CUDA_CALL(cudaStreamDestroy(stream_));
  }
}

CUDAExecutionProvider::PerThreadContext& CUDAExecutionProvider::GetPerThreadContext() const {
  const auto& per_thread_context_cache = PerThreadContextCache();

  // try to use cached context
  auto cached_context_it = per_thread_context_cache->find(this);
  if (cached_context_it != per_thread_context_cache->end()) {
    auto cached_context = cached_context_it->second.lock();
    ORT_ENFORCE(cached_context);
    return *cached_context;
  }

  // get context and update cache
  std::shared_ptr<PerThreadContext> context;
  {
    std::lock_guard<OrtMutex> lock(context_state_.mutex);

    // get or create a context
    if (context_state_.retired_context_pool.empty()) {
<<<<<<< HEAD
      context = std::make_shared<PerThreadContext>(info_.device_id, info_.cuda_mem_limit, info_.arena_extend_strategy);
=======
      context = std::make_shared<PerThreadContext>(info_.device_id, static_cast<cudaStream_t>(GetComputeStream()), info_.cuda_mem_limit, info_.arena_extend_strategy);
>>>>>>> f649f917
    } else {
      context = context_state_.retired_context_pool.back();
      context_state_.retired_context_pool.pop_back();
    }

    // insert into active_contexts, should not already be present
    const auto active_contexts_insert_result = context_state_.active_contexts.insert(context);
    ORT_ENFORCE(active_contexts_insert_result.second);

    // insert into caches_to_update_on_destruction, may already be present
    ORT_IGNORE_RETURN_VALUE(context_state_.caches_to_update_on_destruction.insert(per_thread_context_cache));
  }

  per_thread_context_cache->insert(std::make_pair(this, context));

  return *context;
}

void CUDAExecutionProvider::ReleasePerThreadContext() const {
  const auto& per_thread_context_cache = PerThreadContextCache();

  auto cached_context_it = per_thread_context_cache->find(this);
  ORT_ENFORCE(cached_context_it != per_thread_context_cache->end());
  auto cached_context = cached_context_it->second.lock();
  ORT_ENFORCE(cached_context);

  {
    std::lock_guard<OrtMutex> lock(context_state_.mutex);
    context_state_.active_contexts.erase(cached_context);
    context_state_.retired_context_pool.push_back(cached_context);
  }

  per_thread_context_cache->erase(cached_context_it);
}

AllocatorPtr CUDAExecutionProvider::GetAllocator(int id, OrtMemType mem_type) const {
  // Pinned memory allocator is shared between threads, but CUDA memory allocator is per-thread or it may cause result changes
  // A hypothesis is that arena allocator is not aligned with CUDA output cache, and data from different kernel writes may
  // cause cacheline to contain dirty data.
  if (mem_type == OrtMemTypeDefault) {
    return GetPerThreadContext().GetAllocator();
  } else {
    return IExecutionProvider::GetAllocator(id, mem_type);
  }
}

Status CUDAExecutionProvider::Sync() const {
  CUDA_RETURN_IF_ERROR(cudaDeviceSynchronize());
  return Status::OK();
}

void CUDAExecutionProvider::AddDeferredReleaseCPUPtr(void* p) {
  // when not running in InferenceSession (e.g. Test)
  // it's OK to not remember the deferred release ptr
  // as the actual memory will be cleaned in arena allocator dtor
  auto current_deferred_release_event = GetPerThreadContext().GetCurrentDeferredReleaseEvent();
  if (current_deferred_release_event) {
    std::lock_guard<OrtMutex> lock(deferred_release_cpu_ptr_mutex_);
    auto iter = deferred_release_cpu_ptr_.find(current_deferred_release_event);
    ORT_ENFORCE(iter != deferred_release_cpu_ptr_.end());
    iter->second.cpu_ptrs.push_back(p);
  }
}

Status CUDAExecutionProvider::OnRunStart() {
  // always set CUDA device when session::Run() in case it runs in a worker thread
  CUDA_RETURN_IF_ERROR(cudaSetDevice(GetDeviceId()));
  auto cpu_alloc = GetAllocator(0, OrtMemTypeCPU);
  // check if cudaEvents has passed for deferred release
  // note that we need to take a mutex in case of multi-threaded Run()
  std::lock_guard<OrtMutex> lock(deferred_release_cpu_ptr_mutex_);
  auto it = deferred_release_cpu_ptr_.begin();
  while (it != deferred_release_cpu_ptr_.end()) {
    auto& e = it->first;
    auto& v = it->second;
    // note that cudaEventQuery returns cudaSucess before first cudaEventRecord
    if (v.recorded && cudaSuccess == cudaEventQuery(e)) {
      for (auto p : v.cpu_ptrs) {
        cpu_alloc->Free(p);
      }
      cudaEvent_t expired_event = it->first;
      it = deferred_release_cpu_ptr_.erase(it);
      CUDA_RETURN_IF_ERROR(cudaEventDestroy(expired_event));
    } else {
      ++it;
    }
  }

  auto& current_deferred_release_event = GetPerThreadContext().GetCurrentDeferredReleaseEvent();
  CUDA_RETURN_IF_ERROR(cudaEventCreate(&current_deferred_release_event, cudaEventDisableTiming));
  deferred_release_cpu_ptr_.emplace(current_deferred_release_event, DeferredReleaseCPUPtrs());
  return Status::OK();
}

Status CUDAExecutionProvider::OnRunEnd() {
  // record deferred release event on default stream, and release per_thread_context
  auto current_deferred_release_event = GetPerThreadContext().GetCurrentDeferredReleaseEvent();
  CUDA_RETURN_IF_ERROR(cudaEventRecord(current_deferred_release_event, static_cast<cudaStream_t>(GetComputeStream())));
  CUDA_RETURN_IF_ERROR(cudaStreamSynchronize(static_cast<cudaStream_t>(GetComputeStream())));
  ReleasePerThreadContext();
  std::lock_guard<OrtMutex> lock(deferred_release_cpu_ptr_mutex_);
  deferred_release_cpu_ptr_[current_deferred_release_event].recorded = true;

  return Status::OK();
}

Status CUDAExecutionProvider::SetComputeStream(void* stream) {
  if (stream != stream_) {
    if (stream_) {
      CUDA_RETURN_IF_ERROR(cudaStreamDestroy(stream_));
    }

    external_stream_ = true;
    stream_ = static_cast<cudaStream_t>(stream);
  }
  return Status::OK();
}

namespace cuda {
// opset 1 to 9
class ONNX_OPERATOR_KERNEL_CLASS_NAME(kCudaExecutionProvider, kOnnxDomain, 1, MemcpyFromHost);
class ONNX_OPERATOR_KERNEL_CLASS_NAME(kCudaExecutionProvider, kOnnxDomain, 1, MemcpyToHost);
class ONNX_OPERATOR_TYPED_KERNEL_CLASS_NAME(kCudaExecutionProvider, kOnnxDomain, 7, float, Cos);
class ONNX_OPERATOR_TYPED_KERNEL_CLASS_NAME(kCudaExecutionProvider, kOnnxDomain, 7, double, Cos);
class ONNX_OPERATOR_TYPED_KERNEL_CLASS_NAME(kCudaExecutionProvider, kOnnxDomain, 7, MLFloat16, Cos);
class ONNX_OPERATOR_TYPED_KERNEL_CLASS_NAME(kCudaExecutionProvider, kOnnxDomain, 7, float, Sin);
class ONNX_OPERATOR_TYPED_KERNEL_CLASS_NAME(kCudaExecutionProvider, kOnnxDomain, 7, double, Sin);
class ONNX_OPERATOR_TYPED_KERNEL_CLASS_NAME(kCudaExecutionProvider, kOnnxDomain, 7, MLFloat16, Sin);
class ONNX_OPERATOR_VERSIONED_KERNEL_CLASS_NAME(kCudaExecutionProvider, kOnnxDomain, 4, 10, Concat);
class ONNX_OPERATOR_VERSIONED_KERNEL_CLASS_NAME(kCudaExecutionProvider, kOnnxDomain, 1, 10, Unsqueeze);
class ONNX_OPERATOR_VERSIONED_KERNEL_CLASS_NAME(kCudaExecutionProvider, kOnnxDomain, 1, 8, Flatten);
class ONNX_OPERATOR_VERSIONED_KERNEL_CLASS_NAME(kCudaExecutionProvider, kOnnxDomain, 1, 10, Squeeze);
class ONNX_OPERATOR_VERSIONED_KERNEL_CLASS_NAME(kCudaExecutionProvider, kOnnxDomain, 1, 12, Identity);
class ONNX_OPERATOR_VERSIONED_KERNEL_CLASS_NAME(kCudaExecutionProvider, kOnnxDomain, 7, 9, Dropout);
class ONNX_OPERATOR_VERSIONED_KERNEL_CLASS_NAME(kCudaExecutionProvider, kOnnxDomain, 1, 10, Gather);
class ONNX_OPERATOR_VERSIONED_TYPED_KERNEL_CLASS_NAME(kCudaExecutionProvider, kOnnxDomain, 7, 8, float, Gemm);
class ONNX_OPERATOR_VERSIONED_TYPED_KERNEL_CLASS_NAME(kCudaExecutionProvider, kOnnxDomain, 7, 8, double, Gemm);
class ONNX_OPERATOR_VERSIONED_TYPED_KERNEL_CLASS_NAME(kCudaExecutionProvider, kOnnxDomain, 7, 8, MLFloat16, Gemm);
class ONNX_OPERATOR_VERSIONED_TYPED_KERNEL_CLASS_NAME(kCudaExecutionProvider, kOnnxDomain, 9, 10, float, Gemm);
class ONNX_OPERATOR_VERSIONED_TYPED_KERNEL_CLASS_NAME(kCudaExecutionProvider, kOnnxDomain, 9, 10, double, Gemm);
class ONNX_OPERATOR_VERSIONED_TYPED_KERNEL_CLASS_NAME(kCudaExecutionProvider, kOnnxDomain, 9, 10, MLFloat16, Gemm);
class ONNX_OPERATOR_VERSIONED_TYPED_KERNEL_CLASS_NAME(kCudaExecutionProvider, kOnnxDomain, 1, 8, float, MatMul);
class ONNX_OPERATOR_VERSIONED_TYPED_KERNEL_CLASS_NAME(kCudaExecutionProvider, kOnnxDomain, 1, 8, double, MatMul);
class ONNX_OPERATOR_VERSIONED_TYPED_KERNEL_CLASS_NAME(kCudaExecutionProvider, kOnnxDomain, 1, 8, MLFloat16, MatMul);
class ONNX_OPERATOR_VERSIONED_TYPED_KERNEL_CLASS_NAME(kCudaExecutionProvider, kOnnxDomain, 9, 12, float, MatMul);
class ONNX_OPERATOR_VERSIONED_TYPED_KERNEL_CLASS_NAME(kCudaExecutionProvider, kOnnxDomain, 9, 12, double, MatMul);
class ONNX_OPERATOR_VERSIONED_TYPED_KERNEL_CLASS_NAME(kCudaExecutionProvider, kOnnxDomain, 9, 12, MLFloat16, MatMul);
class ONNX_OPERATOR_TYPED_KERNEL_CLASS_NAME(kCudaExecutionProvider, kOnnxDomain, 10, int8_t, MatMulInteger);
class ONNX_OPERATOR_TYPED_KERNEL_CLASS_NAME(kCudaExecutionProvider, kOnnxDomain, 6, float, Elu);
class ONNX_OPERATOR_TYPED_KERNEL_CLASS_NAME(kCudaExecutionProvider, kOnnxDomain, 6, double, Elu);
class ONNX_OPERATOR_TYPED_KERNEL_CLASS_NAME(kCudaExecutionProvider, kOnnxDomain, 6, MLFloat16, Elu);
class ONNX_OPERATOR_TYPED_KERNEL_CLASS_NAME(kCudaExecutionProvider, kOnnxDomain, 6, float, HardSigmoid);
class ONNX_OPERATOR_TYPED_KERNEL_CLASS_NAME(kCudaExecutionProvider, kOnnxDomain, 6, double, HardSigmoid);
class ONNX_OPERATOR_TYPED_KERNEL_CLASS_NAME(kCudaExecutionProvider, kOnnxDomain, 6, MLFloat16, HardSigmoid);
class ONNX_OPERATOR_TYPED_KERNEL_CLASS_NAME(kCudaExecutionProvider, kOnnxDomain, 6, float, LeakyRelu);
class ONNX_OPERATOR_TYPED_KERNEL_CLASS_NAME(kCudaExecutionProvider, kOnnxDomain, 6, double, LeakyRelu);
class ONNX_OPERATOR_TYPED_KERNEL_CLASS_NAME(kCudaExecutionProvider, kOnnxDomain, 6, MLFloat16, LeakyRelu);
class ONNX_OPERATOR_VERSIONED_TYPED_KERNEL_CLASS_NAME(kCudaExecutionProvider, kOnnxDomain, 6, 12, float, Relu);
class ONNX_OPERATOR_VERSIONED_TYPED_KERNEL_CLASS_NAME(kCudaExecutionProvider, kOnnxDomain, 6, 12, double, Relu);
class ONNX_OPERATOR_VERSIONED_TYPED_KERNEL_CLASS_NAME(kCudaExecutionProvider, kOnnxDomain, 6, 12, MLFloat16, Relu);
class ONNX_OPERATOR_TYPED_KERNEL_CLASS_NAME(kCudaExecutionProvider, kOnnxDomain, 6, float, Selu);
class ONNX_OPERATOR_TYPED_KERNEL_CLASS_NAME(kCudaExecutionProvider, kOnnxDomain, 6, double, Selu);
class ONNX_OPERATOR_TYPED_KERNEL_CLASS_NAME(kCudaExecutionProvider, kOnnxDomain, 6, MLFloat16, Selu);
class ONNX_OPERATOR_VERSIONED_TYPED_KERNEL_CLASS_NAME(kCudaExecutionProvider, kOnnxDomain, 6, 12, float, Sigmoid);
class ONNX_OPERATOR_VERSIONED_TYPED_KERNEL_CLASS_NAME(kCudaExecutionProvider, kOnnxDomain, 6, 12, double, Sigmoid);
class ONNX_OPERATOR_VERSIONED_TYPED_KERNEL_CLASS_NAME(kCudaExecutionProvider, kOnnxDomain, 6, 12, MLFloat16, Sigmoid);
class ONNX_OPERATOR_TYPED_KERNEL_CLASS_NAME(kCudaExecutionProvider, kOnnxDomain, 1, float, Softsign);
class ONNX_OPERATOR_TYPED_KERNEL_CLASS_NAME(kCudaExecutionProvider, kOnnxDomain, 1, double, Softsign);
class ONNX_OPERATOR_TYPED_KERNEL_CLASS_NAME(kCudaExecutionProvider, kOnnxDomain, 1, MLFloat16, Softsign);
class ONNX_OPERATOR_VERSIONED_TYPED_KERNEL_CLASS_NAME(kCudaExecutionProvider, kOnnxDomain, 6, 12, float, Tanh);
class ONNX_OPERATOR_VERSIONED_TYPED_KERNEL_CLASS_NAME(kCudaExecutionProvider, kOnnxDomain, 6, 12, double, Tanh);
class ONNX_OPERATOR_VERSIONED_TYPED_KERNEL_CLASS_NAME(kCudaExecutionProvider, kOnnxDomain, 6, 12, MLFloat16, Tanh);
class ONNX_OPERATOR_TYPED_KERNEL_CLASS_NAME(kCudaExecutionProvider, kOnnxDomain, 1, float, Softplus);
class ONNX_OPERATOR_TYPED_KERNEL_CLASS_NAME(kCudaExecutionProvider, kOnnxDomain, 1, double, Softplus);
class ONNX_OPERATOR_TYPED_KERNEL_CLASS_NAME(kCudaExecutionProvider, kOnnxDomain, 1, MLFloat16, Softplus);
class ONNX_OPERATOR_VERSIONED_TYPED_KERNEL_CLASS_NAME(kCudaExecutionProvider, kOnnxDomain, 1, 10, float, Softmax);
class ONNX_OPERATOR_VERSIONED_TYPED_KERNEL_CLASS_NAME(kCudaExecutionProvider, kOnnxDomain, 1, 10, double, Softmax);
class ONNX_OPERATOR_VERSIONED_TYPED_KERNEL_CLASS_NAME(kCudaExecutionProvider, kOnnxDomain, 1, 10, MLFloat16, Softmax);
class ONNX_OPERATOR_VERSIONED_TYPED_KERNEL_CLASS_NAME(kCudaExecutionProvider, kOnnxDomain, 1, 10, float, LogSoftmax);
class ONNX_OPERATOR_VERSIONED_TYPED_KERNEL_CLASS_NAME(kCudaExecutionProvider, kOnnxDomain, 1, 10, double, LogSoftmax);
class ONNX_OPERATOR_VERSIONED_TYPED_KERNEL_CLASS_NAME(kCudaExecutionProvider, kOnnxDomain, 1, 10, MLFloat16, LogSoftmax);
class ONNX_OPERATOR_VERSIONED_TYPED_KERNEL_CLASS_NAME(kCudaExecutionProvider, kOnnxDomain, 7, 11, float, Pow);
class ONNX_OPERATOR_VERSIONED_TYPED_KERNEL_CLASS_NAME(kCudaExecutionProvider, kOnnxDomain, 7, 11, double, Pow);
class ONNX_OPERATOR_VERSIONED_TYPED_KERNEL_CLASS_NAME(kCudaExecutionProvider, kOnnxDomain, 7, 11, MLFloat16, Pow);
class ONNX_OPERATOR_VERSIONED_TYPED_KERNEL_CLASS_NAME(kCudaExecutionProvider, kOnnxDomain, 7, 8, float, PRelu);
class ONNX_OPERATOR_VERSIONED_TYPED_KERNEL_CLASS_NAME(kCudaExecutionProvider, kOnnxDomain, 7, 8, double, PRelu);
class ONNX_OPERATOR_VERSIONED_TYPED_KERNEL_CLASS_NAME(kCudaExecutionProvider, kOnnxDomain, 7, 8, MLFloat16, PRelu);
class ONNX_OPERATOR_TYPED_KERNEL_CLASS_NAME(kCudaExecutionProvider, kOnnxDomain, 9, float, PRelu);
class ONNX_OPERATOR_TYPED_KERNEL_CLASS_NAME(kCudaExecutionProvider, kOnnxDomain, 9, double, PRelu);
class ONNX_OPERATOR_TYPED_KERNEL_CLASS_NAME(kCudaExecutionProvider, kOnnxDomain, 9, MLFloat16, PRelu);
class ONNX_OPERATOR_TYPED_KERNEL_CLASS_NAME(kCudaExecutionProvider, kOnnxDomain, 7, bool, And);
class ONNX_OPERATOR_TYPED_KERNEL_CLASS_NAME(kCudaExecutionProvider, kOnnxDomain, 7, bool, Or);
class ONNX_OPERATOR_TYPED_KERNEL_CLASS_NAME(kCudaExecutionProvider, kOnnxDomain, 7, bool, Xor);
class ONNX_OPERATOR_VERSIONED_KERNEL_CLASS_NAME(kCudaExecutionProvider, kOnnxDomain, 6, 7, Sum);
class ONNX_OPERATOR_VERSIONED_KERNEL_CLASS_NAME(kCudaExecutionProvider, kOnnxDomain, 8, 12, Sum);
class ONNX_OPERATOR_VERSIONED_KERNEL_CLASS_NAME(kCudaExecutionProvider, kOnnxDomain, 6, 11, Max);
class ONNX_OPERATOR_VERSIONED_KERNEL_CLASS_NAME(kCudaExecutionProvider, kOnnxDomain, 12, 12, Max);
class ONNX_OPERATOR_VERSIONED_KERNEL_CLASS_NAME(kCudaExecutionProvider, kOnnxDomain, 6, 11, Min);
class ONNX_OPERATOR_VERSIONED_KERNEL_CLASS_NAME(kCudaExecutionProvider, kOnnxDomain, 12, 12, Min);
class ONNX_OPERATOR_VERSIONED_TYPED_KERNEL_CLASS_NAME(kCudaExecutionProvider, kOnnxDomain, 7, 8, float, Greater);
class ONNX_OPERATOR_VERSIONED_TYPED_KERNEL_CLASS_NAME(kCudaExecutionProvider, kOnnxDomain, 7, 8, double, Greater);
class ONNX_OPERATOR_VERSIONED_TYPED_KERNEL_CLASS_NAME(kCudaExecutionProvider, kOnnxDomain, 7, 8, MLFloat16, Greater);
class ONNX_OPERATOR_VERSIONED_TYPED_KERNEL_CLASS_NAME(kCudaExecutionProvider, kOnnxDomain, 7, 10, bool, Equal);
class ONNX_OPERATOR_VERSIONED_TYPED_KERNEL_CLASS_NAME(kCudaExecutionProvider, kOnnxDomain, 7, 10, int32_t, Equal);
class ONNX_OPERATOR_VERSIONED_TYPED_KERNEL_CLASS_NAME(kCudaExecutionProvider, kOnnxDomain, 7, 10, int64_t, Equal);
class ONNX_OPERATOR_VERSIONED_KERNEL_CLASS_NAME(kCudaExecutionProvider, kOnnxDomain, 8, 12, Expand);
class ONNX_OPERATOR_VERSIONED_TYPED_KERNEL_CLASS_NAME(kCudaExecutionProvider, kOnnxDomain, 9, 12, int32_t, Greater);
class ONNX_OPERATOR_VERSIONED_TYPED_KERNEL_CLASS_NAME(kCudaExecutionProvider, kOnnxDomain, 9, 12, int64_t, Greater);
class ONNX_OPERATOR_VERSIONED_TYPED_KERNEL_CLASS_NAME(kCudaExecutionProvider, kOnnxDomain, 9, 12, uint32_t, Greater);
class ONNX_OPERATOR_VERSIONED_TYPED_KERNEL_CLASS_NAME(kCudaExecutionProvider, kOnnxDomain, 9, 12, uint64_t, Greater);
class ONNX_OPERATOR_VERSIONED_TYPED_KERNEL_CLASS_NAME(kCudaExecutionProvider, kOnnxDomain, 9, 12, float, Greater);
class ONNX_OPERATOR_VERSIONED_TYPED_KERNEL_CLASS_NAME(kCudaExecutionProvider, kOnnxDomain, 9, 12, double, Greater);
class ONNX_OPERATOR_VERSIONED_TYPED_KERNEL_CLASS_NAME(kCudaExecutionProvider, kOnnxDomain, 9, 12, MLFloat16, Greater);
class ONNX_OPERATOR_VERSIONED_TYPED_KERNEL_CLASS_NAME(kCudaExecutionProvider, kOnnxDomain, 7, 12, int32_t, Add);
class ONNX_OPERATOR_VERSIONED_TYPED_KERNEL_CLASS_NAME(kCudaExecutionProvider, kOnnxDomain, 7, 12, int64_t, Add);
class ONNX_OPERATOR_VERSIONED_TYPED_KERNEL_CLASS_NAME(kCudaExecutionProvider, kOnnxDomain, 7, 12, uint32_t, Add);
class ONNX_OPERATOR_VERSIONED_TYPED_KERNEL_CLASS_NAME(kCudaExecutionProvider, kOnnxDomain, 7, 12, uint64_t, Add);
class ONNX_OPERATOR_VERSIONED_TYPED_KERNEL_CLASS_NAME(kCudaExecutionProvider, kOnnxDomain, 7, 12, float, Add);
class ONNX_OPERATOR_VERSIONED_TYPED_KERNEL_CLASS_NAME(kCudaExecutionProvider, kOnnxDomain, 7, 12, double, Add);
class ONNX_OPERATOR_VERSIONED_TYPED_KERNEL_CLASS_NAME(kCudaExecutionProvider, kOnnxDomain, 7, 12, MLFloat16, Add);
class ONNX_OPERATOR_VERSIONED_TYPED_KERNEL_CLASS_NAME(kCudaExecutionProvider, kOnnxDomain, 7, 12, int32_t, Sub);
class ONNX_OPERATOR_VERSIONED_TYPED_KERNEL_CLASS_NAME(kCudaExecutionProvider, kOnnxDomain, 7, 12, int64_t, Sub);
class ONNX_OPERATOR_VERSIONED_TYPED_KERNEL_CLASS_NAME(kCudaExecutionProvider, kOnnxDomain, 7, 12, uint32_t, Sub);
class ONNX_OPERATOR_VERSIONED_TYPED_KERNEL_CLASS_NAME(kCudaExecutionProvider, kOnnxDomain, 7, 12, uint64_t, Sub);
class ONNX_OPERATOR_VERSIONED_TYPED_KERNEL_CLASS_NAME(kCudaExecutionProvider, kOnnxDomain, 7, 12, float, Sub);
class ONNX_OPERATOR_VERSIONED_TYPED_KERNEL_CLASS_NAME(kCudaExecutionProvider, kOnnxDomain, 7, 12, double, Sub);
class ONNX_OPERATOR_VERSIONED_TYPED_KERNEL_CLASS_NAME(kCudaExecutionProvider, kOnnxDomain, 7, 12, MLFloat16, Sub);
class ONNX_OPERATOR_VERSIONED_TYPED_KERNEL_CLASS_NAME(kCudaExecutionProvider, kOnnxDomain, 7, 12, int32_t, Mul);
class ONNX_OPERATOR_VERSIONED_TYPED_KERNEL_CLASS_NAME(kCudaExecutionProvider, kOnnxDomain, 7, 12, int64_t, Mul);
class ONNX_OPERATOR_VERSIONED_TYPED_KERNEL_CLASS_NAME(kCudaExecutionProvider, kOnnxDomain, 7, 12, uint32_t, Mul);
class ONNX_OPERATOR_VERSIONED_TYPED_KERNEL_CLASS_NAME(kCudaExecutionProvider, kOnnxDomain, 7, 12, uint64_t, Mul);
class ONNX_OPERATOR_VERSIONED_TYPED_KERNEL_CLASS_NAME(kCudaExecutionProvider, kOnnxDomain, 7, 12, float, Mul);
class ONNX_OPERATOR_VERSIONED_TYPED_KERNEL_CLASS_NAME(kCudaExecutionProvider, kOnnxDomain, 7, 12, double, Mul);
class ONNX_OPERATOR_VERSIONED_TYPED_KERNEL_CLASS_NAME(kCudaExecutionProvider, kOnnxDomain, 7, 12, MLFloat16, Mul);
class ONNX_OPERATOR_VERSIONED_TYPED_KERNEL_CLASS_NAME(kCudaExecutionProvider, kOnnxDomain, 7, 12, int32_t, Div);
class ONNX_OPERATOR_VERSIONED_TYPED_KERNEL_CLASS_NAME(kCudaExecutionProvider, kOnnxDomain, 7, 12, int64_t, Div);
class ONNX_OPERATOR_VERSIONED_TYPED_KERNEL_CLASS_NAME(kCudaExecutionProvider, kOnnxDomain, 7, 12, uint32_t, Div);
class ONNX_OPERATOR_VERSIONED_TYPED_KERNEL_CLASS_NAME(kCudaExecutionProvider, kOnnxDomain, 7, 12, uint64_t, Div);
class ONNX_OPERATOR_VERSIONED_TYPED_KERNEL_CLASS_NAME(kCudaExecutionProvider, kOnnxDomain, 7, 12, float, Div);
class ONNX_OPERATOR_VERSIONED_TYPED_KERNEL_CLASS_NAME(kCudaExecutionProvider, kOnnxDomain, 7, 12, double, Div);
class ONNX_OPERATOR_VERSIONED_TYPED_KERNEL_CLASS_NAME(kCudaExecutionProvider, kOnnxDomain, 7, 12, MLFloat16, Div);
class ONNX_OPERATOR_VERSIONED_TYPED_KERNEL_CLASS_NAME(kCudaExecutionProvider, kOnnxDomain, 6, 12, int8_t, Abs);
class ONNX_OPERATOR_VERSIONED_TYPED_KERNEL_CLASS_NAME(kCudaExecutionProvider, kOnnxDomain, 6, 12, int16_t, Abs);
class ONNX_OPERATOR_VERSIONED_TYPED_KERNEL_CLASS_NAME(kCudaExecutionProvider, kOnnxDomain, 6, 12, int32_t, Abs);
class ONNX_OPERATOR_VERSIONED_TYPED_KERNEL_CLASS_NAME(kCudaExecutionProvider, kOnnxDomain, 6, 12, int64_t, Abs);
class ONNX_OPERATOR_VERSIONED_TYPED_KERNEL_CLASS_NAME(kCudaExecutionProvider, kOnnxDomain, 6, 12, uint8_t, Abs);
class ONNX_OPERATOR_VERSIONED_TYPED_KERNEL_CLASS_NAME(kCudaExecutionProvider, kOnnxDomain, 6, 12, uint16_t, Abs);
class ONNX_OPERATOR_VERSIONED_TYPED_KERNEL_CLASS_NAME(kCudaExecutionProvider, kOnnxDomain, 6, 12, uint32_t, Abs);
class ONNX_OPERATOR_VERSIONED_TYPED_KERNEL_CLASS_NAME(kCudaExecutionProvider, kOnnxDomain, 6, 12, uint64_t, Abs);
class ONNX_OPERATOR_VERSIONED_TYPED_KERNEL_CLASS_NAME(kCudaExecutionProvider, kOnnxDomain, 6, 12, float, Abs);
class ONNX_OPERATOR_VERSIONED_TYPED_KERNEL_CLASS_NAME(kCudaExecutionProvider, kOnnxDomain, 6, 12, double, Abs);
class ONNX_OPERATOR_VERSIONED_TYPED_KERNEL_CLASS_NAME(kCudaExecutionProvider, kOnnxDomain, 6, 12, MLFloat16, Abs);
class ONNX_OPERATOR_VERSIONED_TYPED_KERNEL_CLASS_NAME(kCudaExecutionProvider, kOnnxDomain, 6, 12, int8_t, Neg);
class ONNX_OPERATOR_VERSIONED_TYPED_KERNEL_CLASS_NAME(kCudaExecutionProvider, kOnnxDomain, 6, 12, int16_t, Neg);
class ONNX_OPERATOR_VERSIONED_TYPED_KERNEL_CLASS_NAME(kCudaExecutionProvider, kOnnxDomain, 6, 12, int32_t, Neg);
class ONNX_OPERATOR_VERSIONED_TYPED_KERNEL_CLASS_NAME(kCudaExecutionProvider, kOnnxDomain, 6, 12, int64_t, Neg);
class ONNX_OPERATOR_VERSIONED_TYPED_KERNEL_CLASS_NAME(kCudaExecutionProvider, kOnnxDomain, 6, 12, float, Neg);
class ONNX_OPERATOR_VERSIONED_TYPED_KERNEL_CLASS_NAME(kCudaExecutionProvider, kOnnxDomain, 6, 12, double, Neg);
class ONNX_OPERATOR_VERSIONED_TYPED_KERNEL_CLASS_NAME(kCudaExecutionProvider, kOnnxDomain, 6, 12, MLFloat16, Neg);
class ONNX_OPERATOR_VERSIONED_TYPED_KERNEL_CLASS_NAME(kCudaExecutionProvider, kOnnxDomain, 6, 12, float, Floor);
class ONNX_OPERATOR_VERSIONED_TYPED_KERNEL_CLASS_NAME(kCudaExecutionProvider, kOnnxDomain, 6, 12, double, Floor);
class ONNX_OPERATOR_VERSIONED_TYPED_KERNEL_CLASS_NAME(kCudaExecutionProvider, kOnnxDomain, 6, 12, MLFloat16, Floor);
class ONNX_OPERATOR_VERSIONED_TYPED_KERNEL_CLASS_NAME(kCudaExecutionProvider, kOnnxDomain, 6, 12, float, Ceil);
class ONNX_OPERATOR_VERSIONED_TYPED_KERNEL_CLASS_NAME(kCudaExecutionProvider, kOnnxDomain, 6, 12, double, Ceil);
class ONNX_OPERATOR_VERSIONED_TYPED_KERNEL_CLASS_NAME(kCudaExecutionProvider, kOnnxDomain, 6, 12, MLFloat16, Ceil);
class ONNX_OPERATOR_VERSIONED_TYPED_KERNEL_CLASS_NAME(kCudaExecutionProvider, kOnnxDomain, 6, 10, float, Clip);
class ONNX_OPERATOR_VERSIONED_TYPED_KERNEL_CLASS_NAME(kCudaExecutionProvider, kOnnxDomain, 6, 12, float, Reciprocal);
class ONNX_OPERATOR_VERSIONED_TYPED_KERNEL_CLASS_NAME(kCudaExecutionProvider, kOnnxDomain, 6, 12, double, Reciprocal);
class ONNX_OPERATOR_VERSIONED_TYPED_KERNEL_CLASS_NAME(kCudaExecutionProvider, kOnnxDomain, 6, 12, MLFloat16, Reciprocal);
class ONNX_OPERATOR_VERSIONED_TYPED_KERNEL_CLASS_NAME(kCudaExecutionProvider, kOnnxDomain, 6, 12, float, Sqrt);
class ONNX_OPERATOR_VERSIONED_TYPED_KERNEL_CLASS_NAME(kCudaExecutionProvider, kOnnxDomain, 6, 12, double, Sqrt);
class ONNX_OPERATOR_VERSIONED_TYPED_KERNEL_CLASS_NAME(kCudaExecutionProvider, kOnnxDomain, 6, 12, MLFloat16, Sqrt);
class ONNX_OPERATOR_VERSIONED_TYPED_KERNEL_CLASS_NAME(kCudaExecutionProvider, kOnnxDomain, 6, 12, float, Log);
class ONNX_OPERATOR_VERSIONED_TYPED_KERNEL_CLASS_NAME(kCudaExecutionProvider, kOnnxDomain, 6, 12, double, Log);
class ONNX_OPERATOR_VERSIONED_TYPED_KERNEL_CLASS_NAME(kCudaExecutionProvider, kOnnxDomain, 6, 12, MLFloat16, Log);
class ONNX_OPERATOR_VERSIONED_TYPED_KERNEL_CLASS_NAME(kCudaExecutionProvider, kOnnxDomain, 6, 12, float, Exp);
class ONNX_OPERATOR_VERSIONED_TYPED_KERNEL_CLASS_NAME(kCudaExecutionProvider, kOnnxDomain, 6, 12, double, Exp);
class ONNX_OPERATOR_VERSIONED_TYPED_KERNEL_CLASS_NAME(kCudaExecutionProvider, kOnnxDomain, 6, 12, MLFloat16, Exp);
class ONNX_OPERATOR_VERSIONED_TYPED_KERNEL_CLASS_NAME(kCudaExecutionProvider, kOnnxDomain, 9, 12, float, Erf);
class ONNX_OPERATOR_VERSIONED_TYPED_KERNEL_CLASS_NAME(kCudaExecutionProvider, kOnnxDomain, 9, 12, double, Erf);
class ONNX_OPERATOR_VERSIONED_TYPED_KERNEL_CLASS_NAME(kCudaExecutionProvider, kOnnxDomain, 9, 12, MLFloat16, Erf);
class ONNX_OPERATOR_TYPED_KERNEL_CLASS_NAME(kCudaExecutionProvider, kOnnxDomain, 1, bool, Not);
class ONNX_OPERATOR_VERSIONED_TYPED_KERNEL_CLASS_NAME(kCudaExecutionProvider, kOnnxDomain, 7, 8, float, BatchNormalization);
class ONNX_OPERATOR_VERSIONED_TYPED_KERNEL_CLASS_NAME(kCudaExecutionProvider, kOnnxDomain, 7, 8, double, BatchNormalization);
class ONNX_OPERATOR_VERSIONED_TYPED_KERNEL_CLASS_NAME(kCudaExecutionProvider, kOnnxDomain, 7, 8, MLFloat16, BatchNormalization);
class ONNX_OPERATOR_TYPED_KERNEL_CLASS_NAME(kCudaExecutionProvider, kOnnxDomain, 9, float, BatchNormalization);
class ONNX_OPERATOR_TYPED_KERNEL_CLASS_NAME(kCudaExecutionProvider, kOnnxDomain, 9, double, BatchNormalization);
class ONNX_OPERATOR_TYPED_KERNEL_CLASS_NAME(kCudaExecutionProvider, kOnnxDomain, 9, MLFloat16, BatchNormalization);
class ONNX_OPERATOR_VERSIONED_TYPED_KERNEL_CLASS_NAME(kCudaExecutionProvider, kOnnxDomain, 1, 12, float, LRN);
class ONNX_OPERATOR_VERSIONED_TYPED_KERNEL_CLASS_NAME(kCudaExecutionProvider, kOnnxDomain, 1, 12, double, LRN);
class ONNX_OPERATOR_VERSIONED_TYPED_KERNEL_CLASS_NAME(kCudaExecutionProvider, kOnnxDomain, 1, 12, MLFloat16, LRN);
class ONNX_OPERATOR_VERSIONED_TYPED_KERNEL_CLASS_NAME(kCudaExecutionProvider, kOnnxDomain, 1, 10, float, Conv);
class ONNX_OPERATOR_VERSIONED_TYPED_KERNEL_CLASS_NAME(kCudaExecutionProvider, kOnnxDomain, 1, 10, double, Conv);
class ONNX_OPERATOR_VERSIONED_TYPED_KERNEL_CLASS_NAME(kCudaExecutionProvider, kOnnxDomain, 1, 10, MLFloat16, Conv);
class ONNX_OPERATOR_VERSIONED_TYPED_KERNEL_CLASS_NAME(kCudaExecutionProvider, kOnnxDomain, 1, 10, float, ConvTranspose);
class ONNX_OPERATOR_VERSIONED_TYPED_KERNEL_CLASS_NAME(kCudaExecutionProvider, kOnnxDomain, 1, 10, double, ConvTranspose);
class ONNX_OPERATOR_VERSIONED_TYPED_KERNEL_CLASS_NAME(kCudaExecutionProvider, kOnnxDomain, 1, 10, MLFloat16, ConvTranspose);
class ONNX_OPERATOR_VERSIONED_TYPED_KERNEL_CLASS_NAME(kCudaExecutionProvider, kOnnxDomain, 7, 9, float, AveragePool);
class ONNX_OPERATOR_VERSIONED_TYPED_KERNEL_CLASS_NAME(kCudaExecutionProvider, kOnnxDomain, 7, 9, double, AveragePool);
class ONNX_OPERATOR_VERSIONED_TYPED_KERNEL_CLASS_NAME(kCudaExecutionProvider, kOnnxDomain, 7, 9, MLFloat16, AveragePool);
class ONNX_OPERATOR_TYPED_KERNEL_CLASS_NAME(kCudaExecutionProvider, kOnnxDomain, 1, float, GlobalAveragePool);
class ONNX_OPERATOR_TYPED_KERNEL_CLASS_NAME(kCudaExecutionProvider, kOnnxDomain, 1, double, GlobalAveragePool);
class ONNX_OPERATOR_TYPED_KERNEL_CLASS_NAME(kCudaExecutionProvider, kOnnxDomain, 1, MLFloat16, GlobalAveragePool);
class ONNX_OPERATOR_VERSIONED_TYPED_KERNEL_CLASS_NAME(kCudaExecutionProvider, kOnnxDomain, 1, 7, float, MaxPool);
class ONNX_OPERATOR_VERSIONED_TYPED_KERNEL_CLASS_NAME(kCudaExecutionProvider, kOnnxDomain, 1, 7, double, MaxPool);
class ONNX_OPERATOR_VERSIONED_TYPED_KERNEL_CLASS_NAME(kCudaExecutionProvider, kOnnxDomain, 1, 7, MLFloat16, MaxPool);
class ONNX_OPERATOR_VERSIONED_TYPED_KERNEL_CLASS_NAME(kCudaExecutionProvider, kOnnxDomain, 8, 9, float, MaxPool);
class ONNX_OPERATOR_VERSIONED_TYPED_KERNEL_CLASS_NAME(kCudaExecutionProvider, kOnnxDomain, 8, 9, double, MaxPool);
class ONNX_OPERATOR_VERSIONED_TYPED_KERNEL_CLASS_NAME(kCudaExecutionProvider, kOnnxDomain, 8, 9, MLFloat16, MaxPool);
class ONNX_OPERATOR_TYPED_KERNEL_CLASS_NAME(kCudaExecutionProvider, kOnnxDomain, 1, float, GlobalMaxPool);
class ONNX_OPERATOR_TYPED_KERNEL_CLASS_NAME(kCudaExecutionProvider, kOnnxDomain, 1, double, GlobalMaxPool);
class ONNX_OPERATOR_TYPED_KERNEL_CLASS_NAME(kCudaExecutionProvider, kOnnxDomain, 1, MLFloat16, GlobalMaxPool);
class ONNX_OPERATOR_VERSIONED_TYPED_KERNEL_CLASS_NAME(kCudaExecutionProvider, kOnnxDomain, 1, 10, float, ArgMax);
class ONNX_OPERATOR_VERSIONED_TYPED_KERNEL_CLASS_NAME(kCudaExecutionProvider, kOnnxDomain, 1, 10, double, ArgMax);
class ONNX_OPERATOR_VERSIONED_TYPED_KERNEL_CLASS_NAME(kCudaExecutionProvider, kOnnxDomain, 1, 10, MLFloat16, ArgMax);
class ONNX_OPERATOR_VERSIONED_TYPED_KERNEL_CLASS_NAME(kCudaExecutionProvider, kOnnxDomain, 1, 10, float, ArgMin);
class ONNX_OPERATOR_VERSIONED_TYPED_KERNEL_CLASS_NAME(kCudaExecutionProvider, kOnnxDomain, 1, 10, double, ArgMin);
class ONNX_OPERATOR_VERSIONED_TYPED_KERNEL_CLASS_NAME(kCudaExecutionProvider, kOnnxDomain, 1, 10, MLFloat16, ArgMin);
class ONNX_OPERATOR_VERSIONED_TYPED_KERNEL_CLASS_NAME(kCudaExecutionProvider, kOnnxDomain, 1, 10, float, ReduceL1);
class ONNX_OPERATOR_VERSIONED_TYPED_KERNEL_CLASS_NAME(kCudaExecutionProvider, kOnnxDomain, 1, 10, double, ReduceL1);
class ONNX_OPERATOR_VERSIONED_TYPED_KERNEL_CLASS_NAME(kCudaExecutionProvider, kOnnxDomain, 1, 10, MLFloat16, ReduceL1);
class ONNX_OPERATOR_VERSIONED_TYPED_KERNEL_CLASS_NAME(kCudaExecutionProvider, kOnnxDomain, 1, 10, int32_t, ReduceL1);
class ONNX_OPERATOR_VERSIONED_TYPED_KERNEL_CLASS_NAME(kCudaExecutionProvider, kOnnxDomain, 1, 10, float, ReduceL2);
class ONNX_OPERATOR_VERSIONED_TYPED_KERNEL_CLASS_NAME(kCudaExecutionProvider, kOnnxDomain, 1, 10, double, ReduceL2);
class ONNX_OPERATOR_VERSIONED_TYPED_KERNEL_CLASS_NAME(kCudaExecutionProvider, kOnnxDomain, 1, 10, MLFloat16, ReduceL2);
class ONNX_OPERATOR_VERSIONED_TYPED_KERNEL_CLASS_NAME(kCudaExecutionProvider, kOnnxDomain, 1, 10, int32_t, ReduceL2);
class ONNX_OPERATOR_VERSIONED_TYPED_KERNEL_CLASS_NAME(kCudaExecutionProvider, kOnnxDomain, 1, 10, float, ReduceMax);
class ONNX_OPERATOR_VERSIONED_TYPED_KERNEL_CLASS_NAME(kCudaExecutionProvider, kOnnxDomain, 1, 10, double, ReduceMax);
class ONNX_OPERATOR_VERSIONED_TYPED_KERNEL_CLASS_NAME(kCudaExecutionProvider, kOnnxDomain, 1, 10, MLFloat16, ReduceMax);
class ONNX_OPERATOR_VERSIONED_TYPED_KERNEL_CLASS_NAME(kCudaExecutionProvider, kOnnxDomain, 1, 10, int32_t, ReduceMax);
class ONNX_OPERATOR_VERSIONED_TYPED_KERNEL_CLASS_NAME(kCudaExecutionProvider, kOnnxDomain, 1, 10, int64_t, ReduceMax);
class ONNX_OPERATOR_VERSIONED_TYPED_KERNEL_CLASS_NAME(kCudaExecutionProvider, kOnnxDomain, 1, 10, float, ReduceMean);
class ONNX_OPERATOR_VERSIONED_TYPED_KERNEL_CLASS_NAME(kCudaExecutionProvider, kOnnxDomain, 1, 10, double, ReduceMean);
class ONNX_OPERATOR_VERSIONED_TYPED_KERNEL_CLASS_NAME(kCudaExecutionProvider, kOnnxDomain, 1, 10, MLFloat16, ReduceMean);
class ONNX_OPERATOR_VERSIONED_TYPED_KERNEL_CLASS_NAME(kCudaExecutionProvider, kOnnxDomain, 1, 10, int32_t, ReduceMean);
class ONNX_OPERATOR_VERSIONED_TYPED_KERNEL_CLASS_NAME(kCudaExecutionProvider, kOnnxDomain, 1, 10, float, ReduceMin);
class ONNX_OPERATOR_VERSIONED_TYPED_KERNEL_CLASS_NAME(kCudaExecutionProvider, kOnnxDomain, 1, 10, double, ReduceMin);
class ONNX_OPERATOR_VERSIONED_TYPED_KERNEL_CLASS_NAME(kCudaExecutionProvider, kOnnxDomain, 1, 10, MLFloat16, ReduceMin);
class ONNX_OPERATOR_VERSIONED_TYPED_KERNEL_CLASS_NAME(kCudaExecutionProvider, kOnnxDomain, 1, 10, int32_t, ReduceMin);
class ONNX_OPERATOR_VERSIONED_TYPED_KERNEL_CLASS_NAME(kCudaExecutionProvider, kOnnxDomain, 1, 10, float, ReduceProd);
class ONNX_OPERATOR_VERSIONED_TYPED_KERNEL_CLASS_NAME(kCudaExecutionProvider, kOnnxDomain, 1, 10, double, ReduceProd);
class ONNX_OPERATOR_VERSIONED_TYPED_KERNEL_CLASS_NAME(kCudaExecutionProvider, kOnnxDomain, 1, 10, MLFloat16, ReduceProd);
class ONNX_OPERATOR_VERSIONED_TYPED_KERNEL_CLASS_NAME(kCudaExecutionProvider, kOnnxDomain, 1, 10, int32_t, ReduceProd);
class ONNX_OPERATOR_VERSIONED_TYPED_KERNEL_CLASS_NAME(kCudaExecutionProvider, kOnnxDomain, 1, 10, float, ReduceSum);
class ONNX_OPERATOR_VERSIONED_TYPED_KERNEL_CLASS_NAME(kCudaExecutionProvider, kOnnxDomain, 1, 10, double, ReduceSum);
class ONNX_OPERATOR_VERSIONED_TYPED_KERNEL_CLASS_NAME(kCudaExecutionProvider, kOnnxDomain, 1, 10, MLFloat16, ReduceSum);
class ONNX_OPERATOR_VERSIONED_TYPED_KERNEL_CLASS_NAME(kCudaExecutionProvider, kOnnxDomain, 1, 10, int32_t, ReduceSum);
class ONNX_OPERATOR_VERSIONED_TYPED_KERNEL_CLASS_NAME(kCudaExecutionProvider, kOnnxDomain, 1, 10, int64_t, ReduceSum);
class ONNX_OPERATOR_VERSIONED_TYPED_KERNEL_CLASS_NAME(kCudaExecutionProvider, kOnnxDomain, 1, 10, float, ReduceLogSum);
class ONNX_OPERATOR_VERSIONED_TYPED_KERNEL_CLASS_NAME(kCudaExecutionProvider, kOnnxDomain, 1, 10, double, ReduceLogSum);
class ONNX_OPERATOR_VERSIONED_TYPED_KERNEL_CLASS_NAME(kCudaExecutionProvider, kOnnxDomain, 1, 10, MLFloat16, ReduceLogSum);
class ONNX_OPERATOR_VERSIONED_TYPED_KERNEL_CLASS_NAME(kCudaExecutionProvider, kOnnxDomain, 1, 10, float, ReduceSumSquare);
class ONNX_OPERATOR_VERSIONED_TYPED_KERNEL_CLASS_NAME(kCudaExecutionProvider, kOnnxDomain, 1, 10, double, ReduceSumSquare);
class ONNX_OPERATOR_VERSIONED_TYPED_KERNEL_CLASS_NAME(kCudaExecutionProvider, kOnnxDomain, 1, 10, MLFloat16, ReduceSumSquare);
class ONNX_OPERATOR_VERSIONED_TYPED_KERNEL_CLASS_NAME(kCudaExecutionProvider, kOnnxDomain, 1, 10, float, ReduceLogSumExp);
class ONNX_OPERATOR_VERSIONED_TYPED_KERNEL_CLASS_NAME(kCudaExecutionProvider, kOnnxDomain, 1, 10, double, ReduceLogSumExp);
class ONNX_OPERATOR_VERSIONED_TYPED_KERNEL_CLASS_NAME(kCudaExecutionProvider, kOnnxDomain, 1, 10, MLFloat16, ReduceLogSumExp);
class ONNX_OPERATOR_VERSIONED_TYPED_KERNEL_CLASS_NAME(kCudaExecutionProvider, kOnnxDomain, 6, 8, float, Cast);
class ONNX_OPERATOR_VERSIONED_TYPED_KERNEL_CLASS_NAME(kCudaExecutionProvider, kOnnxDomain, 6, 8, double, Cast);
class ONNX_OPERATOR_VERSIONED_TYPED_KERNEL_CLASS_NAME(kCudaExecutionProvider, kOnnxDomain, 6, 8, MLFloat16, Cast);
class ONNX_OPERATOR_VERSIONED_TYPED_KERNEL_CLASS_NAME(kCudaExecutionProvider, kOnnxDomain, 6, 8, int8_t, Cast);
class ONNX_OPERATOR_VERSIONED_TYPED_KERNEL_CLASS_NAME(kCudaExecutionProvider, kOnnxDomain, 6, 8, int16_t, Cast);
class ONNX_OPERATOR_VERSIONED_TYPED_KERNEL_CLASS_NAME(kCudaExecutionProvider, kOnnxDomain, 6, 8, int32_t, Cast);
class ONNX_OPERATOR_VERSIONED_TYPED_KERNEL_CLASS_NAME(kCudaExecutionProvider, kOnnxDomain, 6, 8, int64_t, Cast);
class ONNX_OPERATOR_VERSIONED_TYPED_KERNEL_CLASS_NAME(kCudaExecutionProvider, kOnnxDomain, 6, 8, uint8_t, Cast);
class ONNX_OPERATOR_VERSIONED_TYPED_KERNEL_CLASS_NAME(kCudaExecutionProvider, kOnnxDomain, 6, 8, uint16_t, Cast);
class ONNX_OPERATOR_VERSIONED_TYPED_KERNEL_CLASS_NAME(kCudaExecutionProvider, kOnnxDomain, 6, 8, uint32_t, Cast);
class ONNX_OPERATOR_VERSIONED_TYPED_KERNEL_CLASS_NAME(kCudaExecutionProvider, kOnnxDomain, 6, 8, uint64_t, Cast);
class ONNX_OPERATOR_VERSIONED_TYPED_KERNEL_CLASS_NAME(kCudaExecutionProvider, kOnnxDomain, 6, 8, bool, Cast);
class ONNX_OPERATOR_VERSIONED_TYPED_KERNEL_CLASS_NAME(kCudaExecutionProvider, kOnnxDomain, 9, 12, float, Cast);
class ONNX_OPERATOR_VERSIONED_TYPED_KERNEL_CLASS_NAME(kCudaExecutionProvider, kOnnxDomain, 9, 12, double, Cast);
class ONNX_OPERATOR_VERSIONED_TYPED_KERNEL_CLASS_NAME(kCudaExecutionProvider, kOnnxDomain, 9, 12, MLFloat16, Cast);
class ONNX_OPERATOR_VERSIONED_TYPED_KERNEL_CLASS_NAME(kCudaExecutionProvider, kOnnxDomain, 9, 12, int8_t, Cast);
class ONNX_OPERATOR_VERSIONED_TYPED_KERNEL_CLASS_NAME(kCudaExecutionProvider, kOnnxDomain, 9, 12, int16_t, Cast);
class ONNX_OPERATOR_VERSIONED_TYPED_KERNEL_CLASS_NAME(kCudaExecutionProvider, kOnnxDomain, 9, 12, int32_t, Cast);
class ONNX_OPERATOR_VERSIONED_TYPED_KERNEL_CLASS_NAME(kCudaExecutionProvider, kOnnxDomain, 9, 12, int64_t, Cast);
class ONNX_OPERATOR_VERSIONED_TYPED_KERNEL_CLASS_NAME(kCudaExecutionProvider, kOnnxDomain, 9, 12, uint8_t, Cast);
class ONNX_OPERATOR_VERSIONED_TYPED_KERNEL_CLASS_NAME(kCudaExecutionProvider, kOnnxDomain, 9, 12, uint16_t, Cast);
class ONNX_OPERATOR_VERSIONED_TYPED_KERNEL_CLASS_NAME(kCudaExecutionProvider, kOnnxDomain, 9, 12, uint32_t, Cast);
class ONNX_OPERATOR_VERSIONED_TYPED_KERNEL_CLASS_NAME(kCudaExecutionProvider, kOnnxDomain, 9, 12, uint64_t, Cast);
class ONNX_OPERATOR_VERSIONED_TYPED_KERNEL_CLASS_NAME(kCudaExecutionProvider, kOnnxDomain, 9, 12, bool, Cast);
class ONNX_OPERATOR_VERSIONED_TYPED_KERNEL_CLASS_NAME(kCudaExecutionProvider, kOnnxDomain, 2, 10, float, Pad);
class ONNX_OPERATOR_VERSIONED_TYPED_KERNEL_CLASS_NAME(kCudaExecutionProvider, kOnnxDomain, 2, 10, double, Pad);
class ONNX_OPERATOR_VERSIONED_TYPED_KERNEL_CLASS_NAME(kCudaExecutionProvider, kOnnxDomain, 2, 10, MLFloat16, Pad);
class ONNX_OPERATOR_VERSIONED_KERNEL_CLASS_NAME(kCudaExecutionProvider, kOnnxDomain, 1, 4, Reshape);
class ONNX_OPERATOR_VERSIONED_KERNEL_CLASS_NAME(kCudaExecutionProvider, kOnnxDomain, 5, 12, Reshape);
class ONNX_OPERATOR_VERSIONED_KERNEL_CLASS_NAME(kCudaExecutionProvider, kOnnxDomain, 1, 12, Shape);
class ONNX_OPERATOR_VERSIONED_KERNEL_CLASS_NAME(kCudaExecutionProvider, kOnnxDomain, 1, 12, Size);
class ONNX_OPERATOR_VERSIONED_KERNEL_CLASS_NAME(kCudaExecutionProvider, kOnnxDomain, 6, 12, Tile);
class ONNX_OPERATOR_KERNEL_CLASS_NAME(kCudaExecutionProvider, kOnnxDomain, 13, Tile);
class ONNX_OPERATOR_VERSIONED_KERNEL_CLASS_NAME(kCudaExecutionProvider, kOnnxDomain, 1, 12, Transpose);
class ONNX_OPERATOR_TYPED_KERNEL_CLASS_NAME(kCudaExecutionProvider, kOnnxDomain, 6, float, InstanceNormalization);
class ONNX_OPERATOR_TYPED_KERNEL_CLASS_NAME(kCudaExecutionProvider, kOnnxDomain, 6, double, InstanceNormalization);
class ONNX_OPERATOR_TYPED_KERNEL_CLASS_NAME(kCudaExecutionProvider, kOnnxDomain, 6, MLFloat16, InstanceNormalization);
class ONNX_OPERATOR_TYPED_KERNEL_CLASS_NAME(kCudaExecutionProvider, kOnnxDomain, 7, float, RNN);
class ONNX_OPERATOR_TYPED_KERNEL_CLASS_NAME(kCudaExecutionProvider, kOnnxDomain, 7, double, RNN);
class ONNX_OPERATOR_TYPED_KERNEL_CLASS_NAME(kCudaExecutionProvider, kOnnxDomain, 7, MLFloat16, RNN);
class ONNX_OPERATOR_TYPED_KERNEL_CLASS_NAME(kCudaExecutionProvider, kOnnxDomain, 7, float, GRU);
class ONNX_OPERATOR_TYPED_KERNEL_CLASS_NAME(kCudaExecutionProvider, kOnnxDomain, 7, double, GRU);
class ONNX_OPERATOR_TYPED_KERNEL_CLASS_NAME(kCudaExecutionProvider, kOnnxDomain, 7, MLFloat16, GRU);
class ONNX_OPERATOR_TYPED_KERNEL_CLASS_NAME(kCudaExecutionProvider, kOnnxDomain, 7, float, LSTM);
class ONNX_OPERATOR_TYPED_KERNEL_CLASS_NAME(kCudaExecutionProvider, kOnnxDomain, 7, double, LSTM);
class ONNX_OPERATOR_TYPED_KERNEL_CLASS_NAME(kCudaExecutionProvider, kOnnxDomain, 7, MLFloat16, LSTM);
class ONNX_OPERATOR_VERSIONED_TYPED_KERNEL_CLASS_NAME(kCudaExecutionProvider, kOnnxDomain, 1, 9, int32_t, Slice);
class ONNX_OPERATOR_VERSIONED_TYPED_KERNEL_CLASS_NAME(kCudaExecutionProvider, kOnnxDomain, 1, 9, int64_t, Slice);
class ONNX_OPERATOR_VERSIONED_TYPED_KERNEL_CLASS_NAME(kCudaExecutionProvider, kOnnxDomain, 1, 9, float, Slice);
class ONNX_OPERATOR_VERSIONED_KERNEL_CLASS_NAME(kCudaExecutionProvider, kOnnxDomain, 9, 10, Compress);
class ONNX_OPERATOR_VERSIONED_KERNEL_CLASS_NAME(kCudaExecutionProvider, kOnnxDomain, 9, 10, Flatten);
class ONNX_OPERATOR_VERSIONED_TYPED_KERNEL_CLASS_NAME(kCudaExecutionProvider, kOnnxDomain, 7, 8, float, Upsample);
class ONNX_OPERATOR_VERSIONED_TYPED_KERNEL_CLASS_NAME(kCudaExecutionProvider, kOnnxDomain, 7, 8, double, Upsample);
class ONNX_OPERATOR_VERSIONED_TYPED_KERNEL_CLASS_NAME(kCudaExecutionProvider, kOnnxDomain, 7, 8, MLFloat16, Upsample);
class ONNX_OPERATOR_VERSIONED_TYPED_KERNEL_CLASS_NAME(kCudaExecutionProvider, kOnnxDomain, 7, 8, int32_t, Upsample);
class ONNX_OPERATOR_VERSIONED_TYPED_KERNEL_CLASS_NAME(kCudaExecutionProvider, kOnnxDomain, 7, 8, uint8_t, Upsample);
class ONNX_OPERATOR_VERSIONED_TYPED_KERNEL_CLASS_NAME(kCudaExecutionProvider, kOnnxDomain, 9, 9, float, Upsample);
class ONNX_OPERATOR_VERSIONED_TYPED_KERNEL_CLASS_NAME(kCudaExecutionProvider, kOnnxDomain, 9, 9, double, Upsample);
class ONNX_OPERATOR_VERSIONED_TYPED_KERNEL_CLASS_NAME(kCudaExecutionProvider, kOnnxDomain, 9, 9, MLFloat16, Upsample);
class ONNX_OPERATOR_VERSIONED_TYPED_KERNEL_CLASS_NAME(kCudaExecutionProvider, kOnnxDomain, 9, 9, int32_t, Upsample);
class ONNX_OPERATOR_VERSIONED_TYPED_KERNEL_CLASS_NAME(kCudaExecutionProvider, kOnnxDomain, 9, 9, uint8_t, Upsample);
class ONNX_OPERATOR_VERSIONED_KERNEL_CLASS_NAME(kCudaExecutionProvider, kOnnxDomain, 2, 10, Split);
class ONNX_OPERATOR_KERNEL_CLASS_NAME(kCudaExecutionProvider, kOnnxDomain, 9, ConstantOfShape);
class ONNX_OPERATOR_TYPED_KERNEL_CLASS_NAME(kCudaExecutionProvider, kOnnxDomain, 9, int8_t, Shrink);
class ONNX_OPERATOR_TYPED_KERNEL_CLASS_NAME(kCudaExecutionProvider, kOnnxDomain, 9, int16_t, Shrink);
class ONNX_OPERATOR_TYPED_KERNEL_CLASS_NAME(kCudaExecutionProvider, kOnnxDomain, 9, int32_t, Shrink);
class ONNX_OPERATOR_TYPED_KERNEL_CLASS_NAME(kCudaExecutionProvider, kOnnxDomain, 9, int64_t, Shrink);
class ONNX_OPERATOR_TYPED_KERNEL_CLASS_NAME(kCudaExecutionProvider, kOnnxDomain, 9, uint8_t, Shrink);
class ONNX_OPERATOR_TYPED_KERNEL_CLASS_NAME(kCudaExecutionProvider, kOnnxDomain, 9, uint16_t, Shrink);
class ONNX_OPERATOR_TYPED_KERNEL_CLASS_NAME(kCudaExecutionProvider, kOnnxDomain, 9, uint32_t, Shrink);
class ONNX_OPERATOR_TYPED_KERNEL_CLASS_NAME(kCudaExecutionProvider, kOnnxDomain, 9, uint64_t, Shrink);
class ONNX_OPERATOR_TYPED_KERNEL_CLASS_NAME(kCudaExecutionProvider, kOnnxDomain, 9, float, Shrink);
class ONNX_OPERATOR_TYPED_KERNEL_CLASS_NAME(kCudaExecutionProvider, kOnnxDomain, 9, double, Shrink);
class ONNX_OPERATOR_TYPED_KERNEL_CLASS_NAME(kCudaExecutionProvider, kOnnxDomain, 9, MLFloat16, Shrink);
class ONNX_OPERATOR_VERSIONED_TYPED_KERNEL_CLASS_NAME(kCudaExecutionProvider, kOnnxDomain, 7, 8, float, Less);
class ONNX_OPERATOR_VERSIONED_TYPED_KERNEL_CLASS_NAME(kCudaExecutionProvider, kOnnxDomain, 7, 8, double, Less);
class ONNX_OPERATOR_VERSIONED_TYPED_KERNEL_CLASS_NAME(kCudaExecutionProvider, kOnnxDomain, 7, 8, MLFloat16, Less);
class ONNX_OPERATOR_VERSIONED_TYPED_KERNEL_CLASS_NAME(kCudaExecutionProvider, kOnnxDomain, 9, 12, int32_t, Less);
class ONNX_OPERATOR_VERSIONED_TYPED_KERNEL_CLASS_NAME(kCudaExecutionProvider, kOnnxDomain, 9, 12, int64_t, Less);
class ONNX_OPERATOR_VERSIONED_TYPED_KERNEL_CLASS_NAME(kCudaExecutionProvider, kOnnxDomain, 9, 12, uint32_t, Less);
class ONNX_OPERATOR_VERSIONED_TYPED_KERNEL_CLASS_NAME(kCudaExecutionProvider, kOnnxDomain, 9, 12, uint64_t, Less);
class ONNX_OPERATOR_VERSIONED_TYPED_KERNEL_CLASS_NAME(kCudaExecutionProvider, kOnnxDomain, 9, 12, float, Less);
class ONNX_OPERATOR_VERSIONED_TYPED_KERNEL_CLASS_NAME(kCudaExecutionProvider, kOnnxDomain, 9, 12, double, Less);
class ONNX_OPERATOR_VERSIONED_TYPED_KERNEL_CLASS_NAME(kCudaExecutionProvider, kOnnxDomain, 9, 12, MLFloat16, Less);
class ONNX_OPERATOR_KERNEL_CLASS_NAME(kCudaExecutionProvider, kOnnxDomain, 9, EyeLike);
class ONNX_OPERATOR_VERSIONED_KERNEL_CLASS_NAME(kCudaExecutionProvider, kOnnxDomain, 9, 10, Scatter);
class ONNX_OPERATOR_TYPED_KERNEL_CLASS_NAME(kCudaExecutionProvider, kOnnxDomain, 9, MLFloat16, Where);
class ONNX_OPERATOR_TYPED_KERNEL_CLASS_NAME(kCudaExecutionProvider, kOnnxDomain, 9, float, Where);
class ONNX_OPERATOR_TYPED_KERNEL_CLASS_NAME(kCudaExecutionProvider, kOnnxDomain, 9, int32_t, Where);
class ONNX_OPERATOR_TYPED_KERNEL_CLASS_NAME(kCudaExecutionProvider, kOnnxDomain, 9, int64_t, Where);
class ONNX_OPERATOR_TYPED_KERNEL_CLASS_NAME(kCudaExecutionProvider, kOnnxDomain, 9, uint8_t, Where);
class ONNX_OPERATOR_VERSIONED_TYPED_KERNEL_CLASS_NAME(kCudaExecutionProvider, kOnnxDomain, 9, 12, bool, NonZero);
class ONNX_OPERATOR_VERSIONED_TYPED_KERNEL_CLASS_NAME(kCudaExecutionProvider, kOnnxDomain, 9, 12, uint8_t, NonZero);
class ONNX_OPERATOR_VERSIONED_TYPED_KERNEL_CLASS_NAME(kCudaExecutionProvider, kOnnxDomain, 9, 12, int32_t, NonZero);
class ONNX_OPERATOR_VERSIONED_TYPED_KERNEL_CLASS_NAME(kCudaExecutionProvider, kOnnxDomain, 9, 12, int64_t, NonZero);
class ONNX_OPERATOR_VERSIONED_TYPED_KERNEL_CLASS_NAME(kCudaExecutionProvider, kOnnxDomain, 9, 12, float, NonZero);
class ONNX_OPERATOR_VERSIONED_KERNEL_CLASS_NAME(kCudaExecutionProvider, kOnnxDomain, 1, 9, TopK);
class ONNX_OPERATOR_VERSIONED_KERNEL_CLASS_NAME(kCudaExecutionProvider, kOnnxDomain, 1, 10, If);
class ONNX_OPERATOR_VERSIONED_KERNEL_CLASS_NAME(kCudaExecutionProvider, kOnnxDomain, 8, 8, Scan);
class ONNX_OPERATOR_VERSIONED_KERNEL_CLASS_NAME(kCudaExecutionProvider, kOnnxDomain, 9, 10, Scan);
class ONNX_OPERATOR_VERSIONED_KERNEL_CLASS_NAME(kCudaExecutionProvider, kOnnxDomain, 1, 10, Loop);

// opset 10
class ONNX_OPERATOR_VERSIONED_TYPED_KERNEL_CLASS_NAME(kCudaExecutionProvider, kOnnxDomain, 10, 10, float, AveragePool);
class ONNX_OPERATOR_VERSIONED_TYPED_KERNEL_CLASS_NAME(kCudaExecutionProvider, kOnnxDomain, 10, 10, double, AveragePool);
class ONNX_OPERATOR_VERSIONED_TYPED_KERNEL_CLASS_NAME(kCudaExecutionProvider, kOnnxDomain, 10, 10, MLFloat16, AveragePool);
class ONNX_OPERATOR_VERSIONED_KERNEL_CLASS_NAME(kCudaExecutionProvider, kOnnxDomain, 10, 11, Dropout);
class ONNX_OPERATOR_VERSIONED_TYPED_KERNEL_CLASS_NAME(kCudaExecutionProvider, kOnnxDomain, 10, 10, float, MaxPool);
class ONNX_OPERATOR_VERSIONED_TYPED_KERNEL_CLASS_NAME(kCudaExecutionProvider, kOnnxDomain, 10, 10, double, MaxPool);
class ONNX_OPERATOR_VERSIONED_TYPED_KERNEL_CLASS_NAME(kCudaExecutionProvider, kOnnxDomain, 10, 10, MLFloat16, MaxPool);
class ONNX_OPERATOR_VERSIONED_KERNEL_CLASS_NAME(kCudaExecutionProvider, kOnnxDomain, 10, 10, NonMaxSuppression);
class ONNX_OPERATOR_VERSIONED_TYPED_KERNEL_CLASS_NAME(kCudaExecutionProvider, kOnnxDomain, 10, 10, float, Resize);
class ONNX_OPERATOR_VERSIONED_TYPED_KERNEL_CLASS_NAME(kCudaExecutionProvider, kOnnxDomain, 10, 10, double, Resize);
class ONNX_OPERATOR_VERSIONED_TYPED_KERNEL_CLASS_NAME(kCudaExecutionProvider, kOnnxDomain, 10, 10, MLFloat16, Resize);
class ONNX_OPERATOR_VERSIONED_TYPED_KERNEL_CLASS_NAME(kCudaExecutionProvider, kOnnxDomain, 10, 10, int32_t, Resize);
class ONNX_OPERATOR_VERSIONED_TYPED_KERNEL_CLASS_NAME(kCudaExecutionProvider, kOnnxDomain, 10, 10, uint8_t, Resize);
class ONNX_OPERATOR_KERNEL_CLASS_NAME(kCudaExecutionProvider, kOnnxDomain, 10, ReverseSequence);
class ONNX_OPERATOR_TYPED_KERNEL_CLASS_NAME(kCudaExecutionProvider, kOnnxDomain, 10, float, RoiAlign);
class ONNX_OPERATOR_TYPED_KERNEL_CLASS_NAME(kCudaExecutionProvider, kOnnxDomain, 10, double, RoiAlign);
class ONNX_OPERATOR_VERSIONED_TYPED_KERNEL_CLASS_NAME(kCudaExecutionProvider, kOnnxDomain, 10, 10, int32_t, Slice);
class ONNX_OPERATOR_VERSIONED_TYPED_KERNEL_CLASS_NAME(kCudaExecutionProvider, kOnnxDomain, 10, 10, int64_t, Slice);
class ONNX_OPERATOR_VERSIONED_TYPED_KERNEL_CLASS_NAME(kCudaExecutionProvider, kOnnxDomain, 10, 10, float, Slice);
class ONNX_OPERATOR_TYPED_KERNEL_CLASS_NAME(kCudaExecutionProvider, kOnnxDomain, 10, float, ThresholdedRelu);
class ONNX_OPERATOR_TYPED_KERNEL_CLASS_NAME(kCudaExecutionProvider, kOnnxDomain, 10, double, ThresholdedRelu);
class ONNX_OPERATOR_TYPED_KERNEL_CLASS_NAME(kCudaExecutionProvider, kOnnxDomain, 10, MLFloat16, ThresholdedRelu);
class ONNX_OPERATOR_VERSIONED_KERNEL_CLASS_NAME(kCudaExecutionProvider, kOnnxDomain, 10, 10, TopK);

// opset 11
class ONNX_OPERATOR_TYPED_KERNEL_CLASS_NAME(kCudaExecutionProvider, kOnnxDomain, 11, float, ArgMax);
class ONNX_OPERATOR_TYPED_KERNEL_CLASS_NAME(kCudaExecutionProvider, kOnnxDomain, 11, double, ArgMax);
class ONNX_OPERATOR_TYPED_KERNEL_CLASS_NAME(kCudaExecutionProvider, kOnnxDomain, 11, MLFloat16, ArgMax);
class ONNX_OPERATOR_TYPED_KERNEL_CLASS_NAME(kCudaExecutionProvider, kOnnxDomain, 11, float, ArgMin);
class ONNX_OPERATOR_TYPED_KERNEL_CLASS_NAME(kCudaExecutionProvider, kOnnxDomain, 11, double, ArgMin);
class ONNX_OPERATOR_TYPED_KERNEL_CLASS_NAME(kCudaExecutionProvider, kOnnxDomain, 11, MLFloat16, ArgMin);
class ONNX_OPERATOR_KERNEL_CLASS_NAME(kCudaExecutionProvider, kOnnxDomain, 11, Compress);
class ONNX_OPERATOR_VERSIONED_KERNEL_CLASS_NAME(kCudaExecutionProvider, kOnnxDomain, 11, 12, Concat);
class ONNX_OPERATOR_VERSIONED_KERNEL_CLASS_NAME(kCudaExecutionProvider, kOnnxDomain, 11, 12, Flatten);
class ONNX_OPERATOR_VERSIONED_KERNEL_CLASS_NAME(kCudaExecutionProvider, kOnnxDomain, 11, 12, Gather);
class ONNX_OPERATOR_VERSIONED_KERNEL_CLASS_NAME(kCudaExecutionProvider, kOnnxDomain, 11, 12, GatherElements);
class ONNX_OPERATOR_VERSIONED_TYPED_KERNEL_CLASS_NAME(kCudaExecutionProvider, kOnnxDomain, 11, 12, float, Gemm);
class ONNX_OPERATOR_VERSIONED_TYPED_KERNEL_CLASS_NAME(kCudaExecutionProvider, kOnnxDomain, 11, 12, double, Gemm);
class ONNX_OPERATOR_VERSIONED_TYPED_KERNEL_CLASS_NAME(kCudaExecutionProvider, kOnnxDomain, 11, 12, MLFloat16, Gemm);
class ONNX_OPERATOR_VERSIONED_KERNEL_CLASS_NAME(kCudaExecutionProvider, kOnnxDomain, 11, 12, If);
class ONNX_OPERATOR_VERSIONED_KERNEL_CLASS_NAME(kCudaExecutionProvider, kOnnxDomain, 11, 12, Loop);
class ONNX_OPERATOR_KERNEL_CLASS_NAME(kCudaExecutionProvider, kOnnxDomain, 11, NonMaxSuppression);
class ONNX_OPERATOR_KERNEL_CLASS_NAME(kCudaExecutionProvider, kOnnxDomain, 11, Range);
class ONNX_OPERATOR_VERSIONED_TYPED_KERNEL_CLASS_NAME(kCudaExecutionProvider, kOnnxDomain, 11, 12, float, ReduceL1);
class ONNX_OPERATOR_VERSIONED_TYPED_KERNEL_CLASS_NAME(kCudaExecutionProvider, kOnnxDomain, 11, 12, double, ReduceL1);
class ONNX_OPERATOR_VERSIONED_TYPED_KERNEL_CLASS_NAME(kCudaExecutionProvider, kOnnxDomain, 11, 12, MLFloat16, ReduceL1);
class ONNX_OPERATOR_VERSIONED_TYPED_KERNEL_CLASS_NAME(kCudaExecutionProvider, kOnnxDomain, 11, 12, int32_t, ReduceL1);
class ONNX_OPERATOR_VERSIONED_TYPED_KERNEL_CLASS_NAME(kCudaExecutionProvider, kOnnxDomain, 11, 12, float, ReduceL2);
class ONNX_OPERATOR_VERSIONED_TYPED_KERNEL_CLASS_NAME(kCudaExecutionProvider, kOnnxDomain, 11, 12, double, ReduceL2);
class ONNX_OPERATOR_VERSIONED_TYPED_KERNEL_CLASS_NAME(kCudaExecutionProvider, kOnnxDomain, 11, 12, MLFloat16, ReduceL2);
class ONNX_OPERATOR_VERSIONED_TYPED_KERNEL_CLASS_NAME(kCudaExecutionProvider, kOnnxDomain, 11, 12, int32_t, ReduceL2);
class ONNX_OPERATOR_VERSIONED_TYPED_KERNEL_CLASS_NAME(kCudaExecutionProvider, kOnnxDomain, 11, 12, float, ReduceLogSum);
class ONNX_OPERATOR_VERSIONED_TYPED_KERNEL_CLASS_NAME(kCudaExecutionProvider, kOnnxDomain, 11, 12, double, ReduceLogSum);
class ONNX_OPERATOR_VERSIONED_TYPED_KERNEL_CLASS_NAME(kCudaExecutionProvider, kOnnxDomain, 11, 12, MLFloat16, ReduceLogSum);
class ONNX_OPERATOR_VERSIONED_TYPED_KERNEL_CLASS_NAME(kCudaExecutionProvider, kOnnxDomain, 11, 12, float, ReduceLogSumExp);
class ONNX_OPERATOR_VERSIONED_TYPED_KERNEL_CLASS_NAME(kCudaExecutionProvider, kOnnxDomain, 11, 12, double, ReduceLogSumExp);
class ONNX_OPERATOR_VERSIONED_TYPED_KERNEL_CLASS_NAME(kCudaExecutionProvider, kOnnxDomain, 11, 12, MLFloat16, ReduceLogSumExp);
class ONNX_OPERATOR_VERSIONED_TYPED_KERNEL_CLASS_NAME(kCudaExecutionProvider, kOnnxDomain, 11, 11, float, ReduceMax);
class ONNX_OPERATOR_VERSIONED_TYPED_KERNEL_CLASS_NAME(kCudaExecutionProvider, kOnnxDomain, 11, 11, double, ReduceMax);
class ONNX_OPERATOR_VERSIONED_TYPED_KERNEL_CLASS_NAME(kCudaExecutionProvider, kOnnxDomain, 11, 11, MLFloat16, ReduceMax);
class ONNX_OPERATOR_VERSIONED_TYPED_KERNEL_CLASS_NAME(kCudaExecutionProvider, kOnnxDomain, 11, 11, int32_t, ReduceMax);
class ONNX_OPERATOR_VERSIONED_TYPED_KERNEL_CLASS_NAME(kCudaExecutionProvider, kOnnxDomain, 11, 11, int64_t, ReduceMax);
class ONNX_OPERATOR_VERSIONED_TYPED_KERNEL_CLASS_NAME(kCudaExecutionProvider, kOnnxDomain, 11, 12, float, ReduceMean);
class ONNX_OPERATOR_VERSIONED_TYPED_KERNEL_CLASS_NAME(kCudaExecutionProvider, kOnnxDomain, 11, 12, double, ReduceMean);
class ONNX_OPERATOR_VERSIONED_TYPED_KERNEL_CLASS_NAME(kCudaExecutionProvider, kOnnxDomain, 11, 12, MLFloat16, ReduceMean);
class ONNX_OPERATOR_VERSIONED_TYPED_KERNEL_CLASS_NAME(kCudaExecutionProvider, kOnnxDomain, 11, 12, int32_t, ReduceMean);
class ONNX_OPERATOR_VERSIONED_TYPED_KERNEL_CLASS_NAME(kCudaExecutionProvider, kOnnxDomain, 11, 11, float, ReduceMin);
class ONNX_OPERATOR_VERSIONED_TYPED_KERNEL_CLASS_NAME(kCudaExecutionProvider, kOnnxDomain, 11, 11, double, ReduceMin);
class ONNX_OPERATOR_VERSIONED_TYPED_KERNEL_CLASS_NAME(kCudaExecutionProvider, kOnnxDomain, 11, 11, MLFloat16, ReduceMin);
class ONNX_OPERATOR_VERSIONED_TYPED_KERNEL_CLASS_NAME(kCudaExecutionProvider, kOnnxDomain, 11, 11, int32_t, ReduceMin);
class ONNX_OPERATOR_VERSIONED_TYPED_KERNEL_CLASS_NAME(kCudaExecutionProvider, kOnnxDomain, 11, 12, float, ReduceProd);
class ONNX_OPERATOR_VERSIONED_TYPED_KERNEL_CLASS_NAME(kCudaExecutionProvider, kOnnxDomain, 11, 12, double, ReduceProd);
class ONNX_OPERATOR_VERSIONED_TYPED_KERNEL_CLASS_NAME(kCudaExecutionProvider, kOnnxDomain, 11, 12, MLFloat16, ReduceProd);
class ONNX_OPERATOR_VERSIONED_TYPED_KERNEL_CLASS_NAME(kCudaExecutionProvider, kOnnxDomain, 11, 12, int32_t, ReduceProd);
class ONNX_OPERATOR_VERSIONED_TYPED_KERNEL_CLASS_NAME(kCudaExecutionProvider, kOnnxDomain, 11, 12, float, ReduceSum);
class ONNX_OPERATOR_VERSIONED_TYPED_KERNEL_CLASS_NAME(kCudaExecutionProvider, kOnnxDomain, 11, 12, double, ReduceSum);
class ONNX_OPERATOR_VERSIONED_TYPED_KERNEL_CLASS_NAME(kCudaExecutionProvider, kOnnxDomain, 11, 12, MLFloat16, ReduceSum);
class ONNX_OPERATOR_VERSIONED_TYPED_KERNEL_CLASS_NAME(kCudaExecutionProvider, kOnnxDomain, 11, 12, int32_t, ReduceSum);
class ONNX_OPERATOR_VERSIONED_TYPED_KERNEL_CLASS_NAME(kCudaExecutionProvider, kOnnxDomain, 11, 12, int64_t, ReduceSum);
class ONNX_OPERATOR_VERSIONED_TYPED_KERNEL_CLASS_NAME(kCudaExecutionProvider, kOnnxDomain, 11, 12, float, ReduceSumSquare);
class ONNX_OPERATOR_VERSIONED_TYPED_KERNEL_CLASS_NAME(kCudaExecutionProvider, kOnnxDomain, 11, 12, double, ReduceSumSquare);
class ONNX_OPERATOR_VERSIONED_TYPED_KERNEL_CLASS_NAME(kCudaExecutionProvider, kOnnxDomain, 11, 12, MLFloat16, ReduceSumSquare);
class ONNX_OPERATOR_KERNEL_CLASS_NAME(kCudaExecutionProvider, kOnnxDomain, 11, Scan);
class ONNX_OPERATOR_VERSIONED_KERNEL_CLASS_NAME(kCudaExecutionProvider, kOnnxDomain, 11, 12, ScatterElements);
class ONNX_OPERATOR_VERSIONED_TYPED_KERNEL_CLASS_NAME(kCudaExecutionProvider, kOnnxDomain, 11, 12, int32_t, Slice);
class ONNX_OPERATOR_VERSIONED_TYPED_KERNEL_CLASS_NAME(kCudaExecutionProvider, kOnnxDomain, 11, 12, int64_t, Slice);
class ONNX_OPERATOR_VERSIONED_TYPED_KERNEL_CLASS_NAME(kCudaExecutionProvider, kOnnxDomain, 11, 12, float, Slice);
class ONNX_OPERATOR_VERSIONED_TYPED_KERNEL_CLASS_NAME(kCudaExecutionProvider, kOnnxDomain, 11, 12, float, Softmax);
class ONNX_OPERATOR_VERSIONED_TYPED_KERNEL_CLASS_NAME(kCudaExecutionProvider, kOnnxDomain, 11, 12, double, Softmax);
class ONNX_OPERATOR_VERSIONED_TYPED_KERNEL_CLASS_NAME(kCudaExecutionProvider, kOnnxDomain, 11, 12, MLFloat16, Softmax);
class ONNX_OPERATOR_VERSIONED_TYPED_KERNEL_CLASS_NAME(kCudaExecutionProvider, kOnnxDomain, 11, 12, float, LogSoftmax);
class ONNX_OPERATOR_VERSIONED_TYPED_KERNEL_CLASS_NAME(kCudaExecutionProvider, kOnnxDomain, 11, 12, double, LogSoftmax);
class ONNX_OPERATOR_VERSIONED_TYPED_KERNEL_CLASS_NAME(kCudaExecutionProvider, kOnnxDomain, 11, 12, MLFloat16, LogSoftmax);
class ONNX_OPERATOR_VERSIONED_KERNEL_CLASS_NAME(kCudaExecutionProvider, kOnnxDomain, 11, 12, Split);
class ONNX_OPERATOR_VERSIONED_KERNEL_CLASS_NAME(kCudaExecutionProvider, kOnnxDomain, 11, 12, Squeeze);
class ONNX_OPERATOR_KERNEL_CLASS_NAME(kCudaExecutionProvider, kOnnxDomain, 11, TopK);
class ONNX_OPERATOR_VERSIONED_KERNEL_CLASS_NAME(kCudaExecutionProvider, kOnnxDomain, 11, 12, Unsqueeze);
class ONNX_OPERATOR_TYPED_KERNEL_CLASS_NAME(kCudaExecutionProvider, kOnnxDomain, 11, float, Conv);
class ONNX_OPERATOR_TYPED_KERNEL_CLASS_NAME(kCudaExecutionProvider, kOnnxDomain, 11, double, Conv);
class ONNX_OPERATOR_TYPED_KERNEL_CLASS_NAME(kCudaExecutionProvider, kOnnxDomain, 11, MLFloat16, Conv);
class ONNX_OPERATOR_TYPED_KERNEL_CLASS_NAME(kCudaExecutionProvider, kOnnxDomain, 11, float, ConvTranspose);
class ONNX_OPERATOR_TYPED_KERNEL_CLASS_NAME(kCudaExecutionProvider, kOnnxDomain, 11, double, ConvTranspose);
class ONNX_OPERATOR_TYPED_KERNEL_CLASS_NAME(kCudaExecutionProvider, kOnnxDomain, 11, MLFloat16, ConvTranspose);
class ONNX_OPERATOR_TYPED_KERNEL_CLASS_NAME(kCudaExecutionProvider, kOnnxDomain, 11, float, AveragePool);
class ONNX_OPERATOR_TYPED_KERNEL_CLASS_NAME(kCudaExecutionProvider, kOnnxDomain, 11, double, AveragePool);
class ONNX_OPERATOR_TYPED_KERNEL_CLASS_NAME(kCudaExecutionProvider, kOnnxDomain, 11, MLFloat16, AveragePool);
class ONNX_OPERATOR_VERSIONED_TYPED_KERNEL_CLASS_NAME(kCudaExecutionProvider, kOnnxDomain, 11, 11, float, MaxPool);
class ONNX_OPERATOR_VERSIONED_TYPED_KERNEL_CLASS_NAME(kCudaExecutionProvider, kOnnxDomain, 11, 11, double, MaxPool);
class ONNX_OPERATOR_VERSIONED_TYPED_KERNEL_CLASS_NAME(kCudaExecutionProvider, kOnnxDomain, 11, 11, MLFloat16, MaxPool);
class ONNX_OPERATOR_VERSIONED_TYPED_KERNEL_CLASS_NAME(kCudaExecutionProvider, kOnnxDomain, 11, 12, float, Resize);
class ONNX_OPERATOR_VERSIONED_TYPED_KERNEL_CLASS_NAME(kCudaExecutionProvider, kOnnxDomain, 11, 12, double, Resize);
class ONNX_OPERATOR_VERSIONED_TYPED_KERNEL_CLASS_NAME(kCudaExecutionProvider, kOnnxDomain, 11, 12, MLFloat16, Resize);
class ONNX_OPERATOR_VERSIONED_TYPED_KERNEL_CLASS_NAME(kCudaExecutionProvider, kOnnxDomain, 11, 12, int32_t, Resize);
class ONNX_OPERATOR_VERSIONED_TYPED_KERNEL_CLASS_NAME(kCudaExecutionProvider, kOnnxDomain, 11, 12, uint8_t, Resize);
class ONNX_OPERATOR_VERSIONED_KERNEL_CLASS_NAME(kCudaExecutionProvider, kOnnxDomain, 11, 11, Clip);
class ONNX_OPERATOR_TYPED_KERNEL_CLASS_NAME(kCudaExecutionProvider, kOnnxDomain, 11, float, Pad);
class ONNX_OPERATOR_TYPED_KERNEL_CLASS_NAME(kCudaExecutionProvider, kOnnxDomain, 11, double, Pad);
class ONNX_OPERATOR_TYPED_KERNEL_CLASS_NAME(kCudaExecutionProvider, kOnnxDomain, 11, MLFloat16, Pad);
class ONNX_OPERATOR_VERSIONED_TYPED_KERNEL_CLASS_NAME(kCudaExecutionProvider, kOnnxDomain, 11, 12, bool, Equal);
class ONNX_OPERATOR_VERSIONED_TYPED_KERNEL_CLASS_NAME(kCudaExecutionProvider, kOnnxDomain, 11, 12, int32_t, Equal);
class ONNX_OPERATOR_VERSIONED_TYPED_KERNEL_CLASS_NAME(kCudaExecutionProvider, kOnnxDomain, 11, 12, int64_t, Equal);
class ONNX_OPERATOR_VERSIONED_TYPED_KERNEL_CLASS_NAME(kCudaExecutionProvider, kOnnxDomain, 11, 12, uint32_t, Equal);
class ONNX_OPERATOR_VERSIONED_TYPED_KERNEL_CLASS_NAME(kCudaExecutionProvider, kOnnxDomain, 11, 12, uint64_t, Equal);
class ONNX_OPERATOR_VERSIONED_TYPED_KERNEL_CLASS_NAME(kCudaExecutionProvider, kOnnxDomain, 11, 12, float, Equal);
class ONNX_OPERATOR_VERSIONED_TYPED_KERNEL_CLASS_NAME(kCudaExecutionProvider, kOnnxDomain, 11, 12, double, Equal);
class ONNX_OPERATOR_VERSIONED_TYPED_KERNEL_CLASS_NAME(kCudaExecutionProvider, kOnnxDomain, 11, 12, MLFloat16, Equal);
class ONNX_OPERATOR_TYPED_KERNEL_CLASS_NAME(kCudaExecutionProvider, kOnnxDomain, 11, float, Round);
class ONNX_OPERATOR_TYPED_KERNEL_CLASS_NAME(kCudaExecutionProvider, kOnnxDomain, 11, double, Round);
class ONNX_OPERATOR_TYPED_KERNEL_CLASS_NAME(kCudaExecutionProvider, kOnnxDomain, 11, MLFloat16, Round);
class ONNX_OPERATOR_TYPED_KERNEL_CLASS_NAME(kCudaExecutionProvider, kOnnxDomain, 10, int8_t, QuantizeLinear);
class ONNX_OPERATOR_TYPED_KERNEL_CLASS_NAME(kCudaExecutionProvider, kOnnxDomain, 10, uint8_t, QuantizeLinear);
class ONNX_OPERATOR_TYPED_KERNEL_CLASS_NAME(kCudaExecutionProvider, kOnnxDomain, 10, int8_t, DequantizeLinear);
class ONNX_OPERATOR_TYPED_KERNEL_CLASS_NAME(kCudaExecutionProvider, kOnnxDomain, 10, uint8_t, DequantizeLinear);
class ONNX_OPERATOR_VERSIONED_KERNEL_CLASS_NAME(kCudaExecutionProvider, kOnnxDomain, 11, 13, CumSum);
class ONNX_OPERATOR_TYPED_KERNEL_CLASS_NAME(kCudaExecutionProvider, kOnnxDomain, 11, int64_t_int64_t_int64_t, OneHot);
class ONNX_OPERATOR_TYPED_KERNEL_CLASS_NAME(kCudaExecutionProvider, kOnnxDomain, 11, int64_t_float_int64_t, OneHot);
class ONNX_OPERATOR_TYPED_KERNEL_CLASS_NAME(kCudaExecutionProvider, kOnnxDomain, 11, int32_t_float_int32_t, OneHot);
class ONNX_OPERATOR_TYPED_KERNEL_CLASS_NAME(kCudaExecutionProvider, kOnnxDomain, 11, int64_t_MLFloat16_int64_t, OneHot);
class ONNX_OPERATOR_TYPED_KERNEL_CLASS_NAME(kCudaExecutionProvider, kOnnxDomain, 11, int32_t_MLFloat16_int32_t, OneHot);
class ONNX_OPERATOR_VERSIONED_KERNEL_CLASS_NAME(kCudaExecutionProvider, kOnnxDomain, 11, 12, ScatterND);

// OpSet 12
class ONNX_OPERATOR_VERSIONED_KERNEL_CLASS_NAME(kCudaExecutionProvider, kOnnxDomain, 12, 12, Clip);

class ONNX_OPERATOR_TYPED_KERNEL_CLASS_NAME(kCudaExecutionProvider, kOnnxDomain, 12, float, MaxPool);
class ONNX_OPERATOR_TYPED_KERNEL_CLASS_NAME(kCudaExecutionProvider, kOnnxDomain, 12, double, MaxPool);
class ONNX_OPERATOR_TYPED_KERNEL_CLASS_NAME(kCudaExecutionProvider, kOnnxDomain, 12, MLFloat16, MaxPool);
class ONNX_OPERATOR_TYPED_KERNEL_CLASS_NAME(kCudaExecutionProvider, kOnnxDomain, 12, int8_t, MaxPool);
class ONNX_OPERATOR_TYPED_KERNEL_CLASS_NAME(kCudaExecutionProvider, kOnnxDomain, 12, uint8_t, MaxPool);

class ONNX_OPERATOR_VERSIONED_KERNEL_CLASS_NAME(kCudaExecutionProvider, kOnnxDomain, 12, 12, Pow);

class ONNX_OPERATOR_VERSIONED_TYPED_KERNEL_CLASS_NAME(kCudaExecutionProvider, kOnnxDomain, 12, 12, float, ReduceMax);
class ONNX_OPERATOR_VERSIONED_TYPED_KERNEL_CLASS_NAME(kCudaExecutionProvider, kOnnxDomain, 12, 12, double, ReduceMax);
class ONNX_OPERATOR_VERSIONED_TYPED_KERNEL_CLASS_NAME(kCudaExecutionProvider, kOnnxDomain, 12, 12, MLFloat16, ReduceMax);
class ONNX_OPERATOR_VERSIONED_TYPED_KERNEL_CLASS_NAME(kCudaExecutionProvider, kOnnxDomain, 12, 12, int32_t, ReduceMax);
class ONNX_OPERATOR_VERSIONED_TYPED_KERNEL_CLASS_NAME(kCudaExecutionProvider, kOnnxDomain, 12, 12, int64_t, ReduceMax);
class ONNX_OPERATOR_VERSIONED_TYPED_KERNEL_CLASS_NAME(kCudaExecutionProvider, kOnnxDomain, 12, 12, int8_t, ReduceMax);
class ONNX_OPERATOR_VERSIONED_TYPED_KERNEL_CLASS_NAME(kCudaExecutionProvider, kOnnxDomain, 12, 12, uint8_t, ReduceMax);

class ONNX_OPERATOR_VERSIONED_TYPED_KERNEL_CLASS_NAME(kCudaExecutionProvider, kOnnxDomain, 12, 12, float, ReduceMin);
class ONNX_OPERATOR_VERSIONED_TYPED_KERNEL_CLASS_NAME(kCudaExecutionProvider, kOnnxDomain, 12, 12, double, ReduceMin);
class ONNX_OPERATOR_VERSIONED_TYPED_KERNEL_CLASS_NAME(kCudaExecutionProvider, kOnnxDomain, 12, 12, MLFloat16, ReduceMin);
class ONNX_OPERATOR_VERSIONED_TYPED_KERNEL_CLASS_NAME(kCudaExecutionProvider, kOnnxDomain, 12, 12, int32_t, ReduceMin);
class ONNX_OPERATOR_VERSIONED_TYPED_KERNEL_CLASS_NAME(kCudaExecutionProvider, kOnnxDomain, 12, 12, int8_t, ReduceMin);
class ONNX_OPERATOR_VERSIONED_TYPED_KERNEL_CLASS_NAME(kCudaExecutionProvider, kOnnxDomain, 12, 12, uint8_t, ReduceMin);

class ONNX_OPERATOR_VERSIONED_TYPED_KERNEL_CLASS_NAME(kCudaExecutionProvider, kOnnxDomain, 12, 12, int64_t, GatherND);

class ONNX_OPERATOR_VERSIONED_KERNEL_CLASS_NAME(kCudaExecutionProvider, kOnnxDomain, 12, 12, Dropout);
class ONNX_OPERATOR_KERNEL_CLASS_NAME(kCudaExecutionProvider, kOnnxDomain, 12, Einsum);

//OpSet 13
class ONNX_OPERATOR_KERNEL_CLASS_NAME(kCudaExecutionProvider, kOnnxDomain, 13, Pow);
class ONNX_OPERATOR_TYPED_KERNEL_CLASS_NAME(kCudaExecutionProvider, kOnnxDomain, 13, int32_t, Add);
class ONNX_OPERATOR_TYPED_KERNEL_CLASS_NAME(kCudaExecutionProvider, kOnnxDomain, 13, int64_t, Add);
class ONNX_OPERATOR_TYPED_KERNEL_CLASS_NAME(kCudaExecutionProvider, kOnnxDomain, 13, uint32_t, Add);
class ONNX_OPERATOR_TYPED_KERNEL_CLASS_NAME(kCudaExecutionProvider, kOnnxDomain, 13, uint64_t, Add);
class ONNX_OPERATOR_TYPED_KERNEL_CLASS_NAME(kCudaExecutionProvider, kOnnxDomain, 13, float, Add);
class ONNX_OPERATOR_TYPED_KERNEL_CLASS_NAME(kCudaExecutionProvider, kOnnxDomain, 13, double, Add);
class ONNX_OPERATOR_TYPED_KERNEL_CLASS_NAME(kCudaExecutionProvider, kOnnxDomain, 13, MLFloat16, Add);
class ONNX_OPERATOR_KERNEL_CLASS_NAME(kCudaExecutionProvider, kOnnxDomain, 13, Clip);
class ONNX_OPERATOR_TYPED_KERNEL_CLASS_NAME(kCudaExecutionProvider, kOnnxDomain, 13, int32_t, Sub);
class ONNX_OPERATOR_TYPED_KERNEL_CLASS_NAME(kCudaExecutionProvider, kOnnxDomain, 13, int64_t, Sub);
class ONNX_OPERATOR_TYPED_KERNEL_CLASS_NAME(kCudaExecutionProvider, kOnnxDomain, 13, uint32_t, Sub);
class ONNX_OPERATOR_TYPED_KERNEL_CLASS_NAME(kCudaExecutionProvider, kOnnxDomain, 13, uint64_t, Sub);
class ONNX_OPERATOR_TYPED_KERNEL_CLASS_NAME(kCudaExecutionProvider, kOnnxDomain, 13, float, Sub);
class ONNX_OPERATOR_TYPED_KERNEL_CLASS_NAME(kCudaExecutionProvider, kOnnxDomain, 13, double, Sub);
class ONNX_OPERATOR_TYPED_KERNEL_CLASS_NAME(kCudaExecutionProvider, kOnnxDomain, 13, MLFloat16, Sub);
class ONNX_OPERATOR_TYPED_KERNEL_CLASS_NAME(kCudaExecutionProvider, kOnnxDomain, 13, int32_t, Mul);
class ONNX_OPERATOR_TYPED_KERNEL_CLASS_NAME(kCudaExecutionProvider, kOnnxDomain, 13, int64_t, Mul);
class ONNX_OPERATOR_TYPED_KERNEL_CLASS_NAME(kCudaExecutionProvider, kOnnxDomain, 13, uint32_t, Mul);
class ONNX_OPERATOR_TYPED_KERNEL_CLASS_NAME(kCudaExecutionProvider, kOnnxDomain, 13, uint64_t, Mul);
class ONNX_OPERATOR_TYPED_KERNEL_CLASS_NAME(kCudaExecutionProvider, kOnnxDomain, 13, float, Mul);
class ONNX_OPERATOR_TYPED_KERNEL_CLASS_NAME(kCudaExecutionProvider, kOnnxDomain, 13, double, Mul);
class ONNX_OPERATOR_TYPED_KERNEL_CLASS_NAME(kCudaExecutionProvider, kOnnxDomain, 13, MLFloat16, Mul);
class ONNX_OPERATOR_TYPED_KERNEL_CLASS_NAME(kCudaExecutionProvider, kOnnxDomain, 13, int32_t, Div);
class ONNX_OPERATOR_TYPED_KERNEL_CLASS_NAME(kCudaExecutionProvider, kOnnxDomain, 13, int64_t, Div);
class ONNX_OPERATOR_TYPED_KERNEL_CLASS_NAME(kCudaExecutionProvider, kOnnxDomain, 13, uint32_t, Div);
class ONNX_OPERATOR_TYPED_KERNEL_CLASS_NAME(kCudaExecutionProvider, kOnnxDomain, 13, uint64_t, Div);
class ONNX_OPERATOR_TYPED_KERNEL_CLASS_NAME(kCudaExecutionProvider, kOnnxDomain, 13, float, Div);
class ONNX_OPERATOR_TYPED_KERNEL_CLASS_NAME(kCudaExecutionProvider, kOnnxDomain, 13, double, Div);
class ONNX_OPERATOR_TYPED_KERNEL_CLASS_NAME(kCudaExecutionProvider, kOnnxDomain, 13, MLFloat16, Div);
class ONNX_OPERATOR_TYPED_KERNEL_CLASS_NAME(kCudaExecutionProvider, kOnnxDomain, 13, int8_t, Abs);
class ONNX_OPERATOR_TYPED_KERNEL_CLASS_NAME(kCudaExecutionProvider, kOnnxDomain, 13, int16_t, Abs);
class ONNX_OPERATOR_TYPED_KERNEL_CLASS_NAME(kCudaExecutionProvider, kOnnxDomain, 13, int32_t, Abs);
class ONNX_OPERATOR_TYPED_KERNEL_CLASS_NAME(kCudaExecutionProvider, kOnnxDomain, 13, int64_t, Abs);
class ONNX_OPERATOR_TYPED_KERNEL_CLASS_NAME(kCudaExecutionProvider, kOnnxDomain, 13, uint8_t, Abs);
class ONNX_OPERATOR_TYPED_KERNEL_CLASS_NAME(kCudaExecutionProvider, kOnnxDomain, 13, uint16_t, Abs);
class ONNX_OPERATOR_TYPED_KERNEL_CLASS_NAME(kCudaExecutionProvider, kOnnxDomain, 13, uint32_t, Abs);
class ONNX_OPERATOR_TYPED_KERNEL_CLASS_NAME(kCudaExecutionProvider, kOnnxDomain, 13, uint64_t, Abs);
class ONNX_OPERATOR_TYPED_KERNEL_CLASS_NAME(kCudaExecutionProvider, kOnnxDomain, 13, float, Abs);
class ONNX_OPERATOR_TYPED_KERNEL_CLASS_NAME(kCudaExecutionProvider, kOnnxDomain, 13, double, Abs);
class ONNX_OPERATOR_TYPED_KERNEL_CLASS_NAME(kCudaExecutionProvider, kOnnxDomain, 13, MLFloat16, Abs);
class ONNX_OPERATOR_TYPED_KERNEL_CLASS_NAME(kCudaExecutionProvider, kOnnxDomain, 13, int8_t, Neg);
class ONNX_OPERATOR_TYPED_KERNEL_CLASS_NAME(kCudaExecutionProvider, kOnnxDomain, 13, int16_t, Neg);
class ONNX_OPERATOR_TYPED_KERNEL_CLASS_NAME(kCudaExecutionProvider, kOnnxDomain, 13, int32_t, Neg);
class ONNX_OPERATOR_TYPED_KERNEL_CLASS_NAME(kCudaExecutionProvider, kOnnxDomain, 13, int64_t, Neg);
class ONNX_OPERATOR_TYPED_KERNEL_CLASS_NAME(kCudaExecutionProvider, kOnnxDomain, 13, float, Neg);
class ONNX_OPERATOR_TYPED_KERNEL_CLASS_NAME(kCudaExecutionProvider, kOnnxDomain, 13, double, Neg);
class ONNX_OPERATOR_TYPED_KERNEL_CLASS_NAME(kCudaExecutionProvider, kOnnxDomain, 13, MLFloat16, Neg);
class ONNX_OPERATOR_TYPED_KERNEL_CLASS_NAME(kCudaExecutionProvider, kOnnxDomain, 13, float, Floor);
class ONNX_OPERATOR_TYPED_KERNEL_CLASS_NAME(kCudaExecutionProvider, kOnnxDomain, 13, double, Floor);
class ONNX_OPERATOR_TYPED_KERNEL_CLASS_NAME(kCudaExecutionProvider, kOnnxDomain, 13, MLFloat16, Floor);
class ONNX_OPERATOR_TYPED_KERNEL_CLASS_NAME(kCudaExecutionProvider, kOnnxDomain, 13, float, Ceil);
class ONNX_OPERATOR_TYPED_KERNEL_CLASS_NAME(kCudaExecutionProvider, kOnnxDomain, 13, double, Ceil);
class ONNX_OPERATOR_TYPED_KERNEL_CLASS_NAME(kCudaExecutionProvider, kOnnxDomain, 13, MLFloat16, Ceil);
class ONNX_OPERATOR_TYPED_KERNEL_CLASS_NAME(kCudaExecutionProvider, kOnnxDomain, 13, float, Reciprocal);
class ONNX_OPERATOR_TYPED_KERNEL_CLASS_NAME(kCudaExecutionProvider, kOnnxDomain, 13, double, Reciprocal);
class ONNX_OPERATOR_TYPED_KERNEL_CLASS_NAME(kCudaExecutionProvider, kOnnxDomain, 13, MLFloat16, Reciprocal);
class ONNX_OPERATOR_TYPED_KERNEL_CLASS_NAME(kCudaExecutionProvider, kOnnxDomain, 13, float, Sqrt);
class ONNX_OPERATOR_TYPED_KERNEL_CLASS_NAME(kCudaExecutionProvider, kOnnxDomain, 13, double, Sqrt);
class ONNX_OPERATOR_TYPED_KERNEL_CLASS_NAME(kCudaExecutionProvider, kOnnxDomain, 13, MLFloat16, Sqrt);
class ONNX_OPERATOR_TYPED_KERNEL_CLASS_NAME(kCudaExecutionProvider, kOnnxDomain, 13, float, Log);
class ONNX_OPERATOR_TYPED_KERNEL_CLASS_NAME(kCudaExecutionProvider, kOnnxDomain, 13, double, Log);
class ONNX_OPERATOR_TYPED_KERNEL_CLASS_NAME(kCudaExecutionProvider, kOnnxDomain, 13, MLFloat16, Log);
class ONNX_OPERATOR_TYPED_KERNEL_CLASS_NAME(kCudaExecutionProvider, kOnnxDomain, 13, float, Exp);
class ONNX_OPERATOR_TYPED_KERNEL_CLASS_NAME(kCudaExecutionProvider, kOnnxDomain, 13, double, Exp);
class ONNX_OPERATOR_TYPED_KERNEL_CLASS_NAME(kCudaExecutionProvider, kOnnxDomain, 13, MLFloat16, Exp);
class ONNX_OPERATOR_TYPED_KERNEL_CLASS_NAME(kCudaExecutionProvider, kOnnxDomain, 13, float, Erf);
class ONNX_OPERATOR_TYPED_KERNEL_CLASS_NAME(kCudaExecutionProvider, kOnnxDomain, 13, double, Erf);
class ONNX_OPERATOR_TYPED_KERNEL_CLASS_NAME(kCudaExecutionProvider, kOnnxDomain, 13, MLFloat16, Erf);
class ONNX_OPERATOR_KERNEL_CLASS_NAME(kCudaExecutionProvider, kOnnxDomain, 13, Expand);
class ONNX_OPERATOR_KERNEL_CLASS_NAME(kCudaExecutionProvider, kOnnxDomain, 13, Sum);
class ONNX_OPERATOR_KERNEL_CLASS_NAME(kCudaExecutionProvider, kOnnxDomain, 13, Max);
class ONNX_OPERATOR_KERNEL_CLASS_NAME(kCudaExecutionProvider, kOnnxDomain, 13, Min);
class ONNX_OPERATOR_TYPED_KERNEL_CLASS_NAME(kCudaExecutionProvider, kOnnxDomain, 13, bool, Equal);
class ONNX_OPERATOR_TYPED_KERNEL_CLASS_NAME(kCudaExecutionProvider, kOnnxDomain, 13, int32_t, Equal);
class ONNX_OPERATOR_TYPED_KERNEL_CLASS_NAME(kCudaExecutionProvider, kOnnxDomain, 13, int64_t, Equal);
class ONNX_OPERATOR_TYPED_KERNEL_CLASS_NAME(kCudaExecutionProvider, kOnnxDomain, 13, uint32_t, Equal);
class ONNX_OPERATOR_TYPED_KERNEL_CLASS_NAME(kCudaExecutionProvider, kOnnxDomain, 13, uint64_t, Equal);
class ONNX_OPERATOR_TYPED_KERNEL_CLASS_NAME(kCudaExecutionProvider, kOnnxDomain, 13, float, Equal);
class ONNX_OPERATOR_TYPED_KERNEL_CLASS_NAME(kCudaExecutionProvider, kOnnxDomain, 13, double, Equal);
class ONNX_OPERATOR_TYPED_KERNEL_CLASS_NAME(kCudaExecutionProvider, kOnnxDomain, 13, MLFloat16, Equal);
class ONNX_OPERATOR_TYPED_KERNEL_CLASS_NAME(kCudaExecutionProvider, kOnnxDomain, 13, int32_t, Greater);
class ONNX_OPERATOR_TYPED_KERNEL_CLASS_NAME(kCudaExecutionProvider, kOnnxDomain, 13, int64_t, Greater);
class ONNX_OPERATOR_TYPED_KERNEL_CLASS_NAME(kCudaExecutionProvider, kOnnxDomain, 13, uint32_t, Greater);
class ONNX_OPERATOR_TYPED_KERNEL_CLASS_NAME(kCudaExecutionProvider, kOnnxDomain, 13, uint64_t, Greater);
class ONNX_OPERATOR_TYPED_KERNEL_CLASS_NAME(kCudaExecutionProvider, kOnnxDomain, 13, float, Greater);
class ONNX_OPERATOR_TYPED_KERNEL_CLASS_NAME(kCudaExecutionProvider, kOnnxDomain, 13, double, Greater);
class ONNX_OPERATOR_TYPED_KERNEL_CLASS_NAME(kCudaExecutionProvider, kOnnxDomain, 13, MLFloat16, Greater);
class ONNX_OPERATOR_TYPED_KERNEL_CLASS_NAME(kCudaExecutionProvider, kOnnxDomain, 13, int32_t, Less);
class ONNX_OPERATOR_TYPED_KERNEL_CLASS_NAME(kCudaExecutionProvider, kOnnxDomain, 13, int64_t, Less);
class ONNX_OPERATOR_TYPED_KERNEL_CLASS_NAME(kCudaExecutionProvider, kOnnxDomain, 13, uint32_t, Less);
class ONNX_OPERATOR_TYPED_KERNEL_CLASS_NAME(kCudaExecutionProvider, kOnnxDomain, 13, uint64_t, Less);
class ONNX_OPERATOR_TYPED_KERNEL_CLASS_NAME(kCudaExecutionProvider, kOnnxDomain, 13, float, Less);
class ONNX_OPERATOR_TYPED_KERNEL_CLASS_NAME(kCudaExecutionProvider, kOnnxDomain, 13, double, Less);
class ONNX_OPERATOR_TYPED_KERNEL_CLASS_NAME(kCudaExecutionProvider, kOnnxDomain, 13, MLFloat16, Less);
class ONNX_OPERATOR_TYPED_KERNEL_CLASS_NAME(kCudaExecutionProvider, kOnnxDomain, 13, bool, NonZero);
class ONNX_OPERATOR_TYPED_KERNEL_CLASS_NAME(kCudaExecutionProvider, kOnnxDomain, 13, uint8_t, NonZero);
class ONNX_OPERATOR_TYPED_KERNEL_CLASS_NAME(kCudaExecutionProvider, kOnnxDomain, 13, int32_t, NonZero);
class ONNX_OPERATOR_TYPED_KERNEL_CLASS_NAME(kCudaExecutionProvider, kOnnxDomain, 13, int64_t, NonZero);
class ONNX_OPERATOR_TYPED_KERNEL_CLASS_NAME(kCudaExecutionProvider, kOnnxDomain, 13, float, NonZero);
class ONNX_OPERATOR_TYPED_KERNEL_CLASS_NAME(kCudaExecutionProvider, kOnnxDomain, 13, float, Cast);
class ONNX_OPERATOR_TYPED_KERNEL_CLASS_NAME(kCudaExecutionProvider, kOnnxDomain, 13, double, Cast);
class ONNX_OPERATOR_TYPED_KERNEL_CLASS_NAME(kCudaExecutionProvider, kOnnxDomain, 13, MLFloat16, Cast);
class ONNX_OPERATOR_TYPED_KERNEL_CLASS_NAME(kCudaExecutionProvider, kOnnxDomain, 13, int8_t, Cast);
class ONNX_OPERATOR_TYPED_KERNEL_CLASS_NAME(kCudaExecutionProvider, kOnnxDomain, 13, int16_t, Cast);
class ONNX_OPERATOR_TYPED_KERNEL_CLASS_NAME(kCudaExecutionProvider, kOnnxDomain, 13, int32_t, Cast);
class ONNX_OPERATOR_TYPED_KERNEL_CLASS_NAME(kCudaExecutionProvider, kOnnxDomain, 13, int64_t, Cast);
class ONNX_OPERATOR_TYPED_KERNEL_CLASS_NAME(kCudaExecutionProvider, kOnnxDomain, 13, uint8_t, Cast);
class ONNX_OPERATOR_TYPED_KERNEL_CLASS_NAME(kCudaExecutionProvider, kOnnxDomain, 13, uint16_t, Cast);
class ONNX_OPERATOR_TYPED_KERNEL_CLASS_NAME(kCudaExecutionProvider, kOnnxDomain, 13, uint32_t, Cast);
class ONNX_OPERATOR_TYPED_KERNEL_CLASS_NAME(kCudaExecutionProvider, kOnnxDomain, 13, uint64_t, Cast);
class ONNX_OPERATOR_TYPED_KERNEL_CLASS_NAME(kCudaExecutionProvider, kOnnxDomain, 13, bool, Cast);
class ONNX_OPERATOR_KERNEL_CLASS_NAME(kCudaExecutionProvider, kOnnxDomain, 13, Reshape);
class ONNX_OPERATOR_KERNEL_CLASS_NAME(kCudaExecutionProvider, kOnnxDomain, 13, Shape);
class ONNX_OPERATOR_KERNEL_CLASS_NAME(kCudaExecutionProvider, kOnnxDomain, 13, Size);
class ONNX_OPERATOR_KERNEL_CLASS_NAME(kCudaExecutionProvider, kOnnxDomain, 13, Transpose);
class ONNX_OPERATOR_KERNEL_CLASS_NAME(kCudaExecutionProvider, kOnnxDomain, 13, ScatterElements);
class ONNX_OPERATOR_TYPED_KERNEL_CLASS_NAME(kCudaExecutionProvider, kOnnxDomain, 13, int32_t, Slice);
class ONNX_OPERATOR_TYPED_KERNEL_CLASS_NAME(kCudaExecutionProvider, kOnnxDomain, 13, int64_t, Slice);
class ONNX_OPERATOR_TYPED_KERNEL_CLASS_NAME(kCudaExecutionProvider, kOnnxDomain, 13, float, Slice);
class ONNX_OPERATOR_TYPED_KERNEL_CLASS_NAME(kCudaExecutionProvider, kOnnxDomain, 13, float, Softmax);
class ONNX_OPERATOR_TYPED_KERNEL_CLASS_NAME(kCudaExecutionProvider, kOnnxDomain, 13, double, Softmax);
class ONNX_OPERATOR_TYPED_KERNEL_CLASS_NAME(kCudaExecutionProvider, kOnnxDomain, 13, MLFloat16, Softmax);
class ONNX_OPERATOR_TYPED_KERNEL_CLASS_NAME(kCudaExecutionProvider, kOnnxDomain, 13, float, LogSoftmax);
class ONNX_OPERATOR_TYPED_KERNEL_CLASS_NAME(kCudaExecutionProvider, kOnnxDomain, 13, double, LogSoftmax);
class ONNX_OPERATOR_TYPED_KERNEL_CLASS_NAME(kCudaExecutionProvider, kOnnxDomain, 13, MLFloat16, LogSoftmax);
class ONNX_OPERATOR_KERNEL_CLASS_NAME(kCudaExecutionProvider, kOnnxDomain, 13, Split);
class ONNX_OPERATOR_KERNEL_CLASS_NAME(kCudaExecutionProvider, kOnnxDomain, 13, Squeeze);
class ONNX_OPERATOR_KERNEL_CLASS_NAME(kCudaExecutionProvider, kOnnxDomain, 13, Unsqueeze);
class ONNX_OPERATOR_KERNEL_CLASS_NAME(kCudaExecutionProvider, kOnnxDomain, 13, Concat);
class ONNX_OPERATOR_KERNEL_CLASS_NAME(kCudaExecutionProvider, kOnnxDomain, 13, Gather);
class ONNX_OPERATOR_KERNEL_CLASS_NAME(kCudaExecutionProvider, kOnnxDomain, 13, GatherElements);
class ONNX_OPERATOR_TYPED_KERNEL_CLASS_NAME(kCudaExecutionProvider, kOnnxDomain, 13, float, MatMul);
class ONNX_OPERATOR_TYPED_KERNEL_CLASS_NAME(kCudaExecutionProvider, kOnnxDomain, 13, double, MatMul);
class ONNX_OPERATOR_TYPED_KERNEL_CLASS_NAME(kCudaExecutionProvider, kOnnxDomain, 13, MLFloat16, MatMul);
class ONNX_OPERATOR_TYPED_KERNEL_CLASS_NAME(kCudaExecutionProvider, kOnnxDomain, 13, float, Relu);
class ONNX_OPERATOR_TYPED_KERNEL_CLASS_NAME(kCudaExecutionProvider, kOnnxDomain, 13, double, Relu);
class ONNX_OPERATOR_TYPED_KERNEL_CLASS_NAME(kCudaExecutionProvider, kOnnxDomain, 13, MLFloat16, Relu);
class ONNX_OPERATOR_TYPED_KERNEL_CLASS_NAME(kCudaExecutionProvider, kOnnxDomain, 13, float, Sigmoid);
class ONNX_OPERATOR_TYPED_KERNEL_CLASS_NAME(kCudaExecutionProvider, kOnnxDomain, 13, double, Sigmoid);
class ONNX_OPERATOR_TYPED_KERNEL_CLASS_NAME(kCudaExecutionProvider, kOnnxDomain, 13, MLFloat16, Sigmoid);
class ONNX_OPERATOR_TYPED_KERNEL_CLASS_NAME(kCudaExecutionProvider, kOnnxDomain, 13, float, Tanh);
class ONNX_OPERATOR_TYPED_KERNEL_CLASS_NAME(kCudaExecutionProvider, kOnnxDomain, 13, double, Tanh);
class ONNX_OPERATOR_TYPED_KERNEL_CLASS_NAME(kCudaExecutionProvider, kOnnxDomain, 13, MLFloat16, Tanh);
class ONNX_OPERATOR_TYPED_KERNEL_CLASS_NAME(kCudaExecutionProvider, kOnnxDomain, 13, float, Gemm);
class ONNX_OPERATOR_TYPED_KERNEL_CLASS_NAME(kCudaExecutionProvider, kOnnxDomain, 13, double, Gemm);
class ONNX_OPERATOR_TYPED_KERNEL_CLASS_NAME(kCudaExecutionProvider, kOnnxDomain, 13, MLFloat16, Gemm);
class ONNX_OPERATOR_TYPED_KERNEL_CLASS_NAME(kCudaExecutionProvider, kOnnxDomain, 13, float, ReduceL1);
class ONNX_OPERATOR_TYPED_KERNEL_CLASS_NAME(kCudaExecutionProvider, kOnnxDomain, 13, double, ReduceL1);
class ONNX_OPERATOR_TYPED_KERNEL_CLASS_NAME(kCudaExecutionProvider, kOnnxDomain, 13, MLFloat16, ReduceL1);
class ONNX_OPERATOR_TYPED_KERNEL_CLASS_NAME(kCudaExecutionProvider, kOnnxDomain, 13, int32_t, ReduceL1);
class ONNX_OPERATOR_TYPED_KERNEL_CLASS_NAME(kCudaExecutionProvider, kOnnxDomain, 13, float, ReduceL2);
class ONNX_OPERATOR_TYPED_KERNEL_CLASS_NAME(kCudaExecutionProvider, kOnnxDomain, 13, double, ReduceL2);
class ONNX_OPERATOR_TYPED_KERNEL_CLASS_NAME(kCudaExecutionProvider, kOnnxDomain, 13, MLFloat16, ReduceL2);
class ONNX_OPERATOR_TYPED_KERNEL_CLASS_NAME(kCudaExecutionProvider, kOnnxDomain, 13, int32_t, ReduceL2);
class ONNX_OPERATOR_TYPED_KERNEL_CLASS_NAME(kCudaExecutionProvider, kOnnxDomain, 13, float, ReduceLogSum);
class ONNX_OPERATOR_TYPED_KERNEL_CLASS_NAME(kCudaExecutionProvider, kOnnxDomain, 13, double, ReduceLogSum);
class ONNX_OPERATOR_TYPED_KERNEL_CLASS_NAME(kCudaExecutionProvider, kOnnxDomain, 13, MLFloat16, ReduceLogSum);
class ONNX_OPERATOR_TYPED_KERNEL_CLASS_NAME(kCudaExecutionProvider, kOnnxDomain, 13, float, ReduceLogSumExp);
class ONNX_OPERATOR_TYPED_KERNEL_CLASS_NAME(kCudaExecutionProvider, kOnnxDomain, 13, double, ReduceLogSumExp);
class ONNX_OPERATOR_TYPED_KERNEL_CLASS_NAME(kCudaExecutionProvider, kOnnxDomain, 13, MLFloat16, ReduceLogSumExp);
class ONNX_OPERATOR_TYPED_KERNEL_CLASS_NAME(kCudaExecutionProvider, kOnnxDomain, 13, float, ReduceMax);
class ONNX_OPERATOR_TYPED_KERNEL_CLASS_NAME(kCudaExecutionProvider, kOnnxDomain, 13, double, ReduceMax);
class ONNX_OPERATOR_TYPED_KERNEL_CLASS_NAME(kCudaExecutionProvider, kOnnxDomain, 13, MLFloat16, ReduceMax);
class ONNX_OPERATOR_TYPED_KERNEL_CLASS_NAME(kCudaExecutionProvider, kOnnxDomain, 13, int32_t, ReduceMax);
class ONNX_OPERATOR_TYPED_KERNEL_CLASS_NAME(kCudaExecutionProvider, kOnnxDomain, 13, int64_t, ReduceMax);
class ONNX_OPERATOR_TYPED_KERNEL_CLASS_NAME(kCudaExecutionProvider, kOnnxDomain, 13, int8_t, ReduceMax);
class ONNX_OPERATOR_TYPED_KERNEL_CLASS_NAME(kCudaExecutionProvider, kOnnxDomain, 13, uint8_t, ReduceMax);
class ONNX_OPERATOR_TYPED_KERNEL_CLASS_NAME(kCudaExecutionProvider, kOnnxDomain, 13, float, ReduceMean);
class ONNX_OPERATOR_TYPED_KERNEL_CLASS_NAME(kCudaExecutionProvider, kOnnxDomain, 13, double, ReduceMean);
class ONNX_OPERATOR_TYPED_KERNEL_CLASS_NAME(kCudaExecutionProvider, kOnnxDomain, 13, MLFloat16, ReduceMean);
class ONNX_OPERATOR_TYPED_KERNEL_CLASS_NAME(kCudaExecutionProvider, kOnnxDomain, 13, int32_t, ReduceMean);
class ONNX_OPERATOR_TYPED_KERNEL_CLASS_NAME(kCudaExecutionProvider, kOnnxDomain, 13, float, ReduceMin);
class ONNX_OPERATOR_TYPED_KERNEL_CLASS_NAME(kCudaExecutionProvider, kOnnxDomain, 13, double, ReduceMin);
class ONNX_OPERATOR_TYPED_KERNEL_CLASS_NAME(kCudaExecutionProvider, kOnnxDomain, 13, MLFloat16, ReduceMin);
class ONNX_OPERATOR_TYPED_KERNEL_CLASS_NAME(kCudaExecutionProvider, kOnnxDomain, 13, int32_t, ReduceMin);
class ONNX_OPERATOR_TYPED_KERNEL_CLASS_NAME(kCudaExecutionProvider, kOnnxDomain, 13, int8_t, ReduceMin);
class ONNX_OPERATOR_TYPED_KERNEL_CLASS_NAME(kCudaExecutionProvider, kOnnxDomain, 13, uint8_t, ReduceMin);
class ONNX_OPERATOR_TYPED_KERNEL_CLASS_NAME(kCudaExecutionProvider, kOnnxDomain, 13, float, ReduceProd);
class ONNX_OPERATOR_TYPED_KERNEL_CLASS_NAME(kCudaExecutionProvider, kOnnxDomain, 13, double, ReduceProd);
class ONNX_OPERATOR_TYPED_KERNEL_CLASS_NAME(kCudaExecutionProvider, kOnnxDomain, 13, MLFloat16, ReduceProd);
class ONNX_OPERATOR_TYPED_KERNEL_CLASS_NAME(kCudaExecutionProvider, kOnnxDomain, 13, int32_t, ReduceProd);
class ONNX_OPERATOR_TYPED_KERNEL_CLASS_NAME(kCudaExecutionProvider, kOnnxDomain, 13, float, ReduceSum);
class ONNX_OPERATOR_TYPED_KERNEL_CLASS_NAME(kCudaExecutionProvider, kOnnxDomain, 13, double, ReduceSum);
class ONNX_OPERATOR_TYPED_KERNEL_CLASS_NAME(kCudaExecutionProvider, kOnnxDomain, 13, MLFloat16, ReduceSum);
class ONNX_OPERATOR_TYPED_KERNEL_CLASS_NAME(kCudaExecutionProvider, kOnnxDomain, 13, int32_t, ReduceSum);
class ONNX_OPERATOR_TYPED_KERNEL_CLASS_NAME(kCudaExecutionProvider, kOnnxDomain, 13, int64_t, ReduceSum);
class ONNX_OPERATOR_TYPED_KERNEL_CLASS_NAME(kCudaExecutionProvider, kOnnxDomain, 13, float, ReduceSumSquare);
class ONNX_OPERATOR_TYPED_KERNEL_CLASS_NAME(kCudaExecutionProvider, kOnnxDomain, 13, double, ReduceSumSquare);
class ONNX_OPERATOR_TYPED_KERNEL_CLASS_NAME(kCudaExecutionProvider, kOnnxDomain, 13, MLFloat16, ReduceSumSquare);
class ONNX_OPERATOR_TYPED_KERNEL_CLASS_NAME(kCudaExecutionProvider, kOnnxDomain, 13, int64_t, GatherND);
class ONNX_OPERATOR_KERNEL_CLASS_NAME(kCudaExecutionProvider, kOnnxDomain, 13, Dropout);
class ONNX_OPERATOR_TYPED_KERNEL_CLASS_NAME(kCudaExecutionProvider, kOnnxDomain, 13, float, Resize);
class ONNX_OPERATOR_TYPED_KERNEL_CLASS_NAME(kCudaExecutionProvider, kOnnxDomain, 13, double, Resize);
class ONNX_OPERATOR_TYPED_KERNEL_CLASS_NAME(kCudaExecutionProvider, kOnnxDomain, 13, MLFloat16, Resize);
class ONNX_OPERATOR_TYPED_KERNEL_CLASS_NAME(kCudaExecutionProvider, kOnnxDomain, 13, int32_t, Resize);
class ONNX_OPERATOR_TYPED_KERNEL_CLASS_NAME(kCudaExecutionProvider, kOnnxDomain, 13, uint8_t, Resize);
class ONNX_OPERATOR_KERNEL_CLASS_NAME(kCudaExecutionProvider, kOnnxDomain, 13, If);
class ONNX_OPERATOR_KERNEL_CLASS_NAME(kCudaExecutionProvider, kOnnxDomain, 13, Loop);
class ONNX_OPERATOR_KERNEL_CLASS_NAME(kCudaExecutionProvider, kOnnxDomain, 13, Flatten);
class ONNX_OPERATOR_TYPED_KERNEL_CLASS_NAME(kCudaExecutionProvider, kOnnxDomain, 13, float, LRN);
class ONNX_OPERATOR_TYPED_KERNEL_CLASS_NAME(kCudaExecutionProvider, kOnnxDomain, 13, double, LRN);
class ONNX_OPERATOR_TYPED_KERNEL_CLASS_NAME(kCudaExecutionProvider, kOnnxDomain, 13, MLFloat16, LRN);
class ONNX_OPERATOR_KERNEL_CLASS_NAME(kCudaExecutionProvider, kOnnxDomain, 13, Identity);
class ONNX_OPERATOR_KERNEL_CLASS_NAME(kCudaExecutionProvider, kOnnxDomain, 13, ScatterND);

#if defined(CUDA_VERSION) && CUDA_VERSION >= 11000
class ONNX_OPERATOR_TYPED_KERNEL_CLASS_NAME(kCudaExecutionProvider, kOnnxDomain, 13, BFloat16, Add);
class ONNX_OPERATOR_TYPED_KERNEL_CLASS_NAME(kCudaExecutionProvider, kOnnxDomain, 13, BFloat16, Sub);
class ONNX_OPERATOR_TYPED_KERNEL_CLASS_NAME(kCudaExecutionProvider, kOnnxDomain, 13, BFloat16, Mul);
class ONNX_OPERATOR_TYPED_KERNEL_CLASS_NAME(kCudaExecutionProvider, kOnnxDomain, 13, BFloat16, Div);
class ONNX_OPERATOR_TYPED_KERNEL_CLASS_NAME(kCudaExecutionProvider, kOnnxDomain, 13, BFloat16, Cast);
class ONNX_OPERATOR_TYPED_KERNEL_CLASS_NAME(kCudaExecutionProvider, kOnnxDomain, 13, BFloat16, Softmax);
class ONNX_OPERATOR_TYPED_KERNEL_CLASS_NAME(kCudaExecutionProvider, kOnnxDomain, 13, BFloat16, MatMul);
class ONNX_OPERATOR_TYPED_KERNEL_CLASS_NAME(kCudaExecutionProvider, kOnnxDomain, 13, BFloat16, Relu);
class ONNX_OPERATOR_TYPED_KERNEL_CLASS_NAME(kCudaExecutionProvider, kOnnxDomain, 13, BFloat16, Sigmoid);
class ONNX_OPERATOR_TYPED_KERNEL_CLASS_NAME(kCudaExecutionProvider, kOnnxDomain, 13, BFloat16, Tanh);
class ONNX_OPERATOR_TYPED_KERNEL_CLASS_NAME(kCudaExecutionProvider, kOnnxDomain, 13, BFloat16, Gemm);
class ONNX_OPERATOR_TYPED_KERNEL_CLASS_NAME(kCudaExecutionProvider, kOnnxDomain, 13, BFloat16, ReduceSum);
#endif

// OpSet 14
class ONNX_OPERATOR_KERNEL_CLASS_NAME(kCudaExecutionProvider, kOnnxDomain, 14, CumSum);

template <>
KernelCreateInfo BuildKernelCreateInfo<void>() {
  KernelCreateInfo info;
  return info;
}

static Status RegisterCudaKernels(KernelRegistry& kernel_registry) {
  static const BuildKernelCreateInfoFn function_table[] = {
      BuildKernelCreateInfo<void>,  //default entry to avoid the list become empty after ops-reducing
      BuildKernelCreateInfo<ONNX_OPERATOR_KERNEL_CLASS_NAME(kCudaExecutionProvider, kOnnxDomain, 1, MemcpyFromHost)>,
      BuildKernelCreateInfo<ONNX_OPERATOR_KERNEL_CLASS_NAME(kCudaExecutionProvider, kOnnxDomain, 1, MemcpyToHost)>,
      BuildKernelCreateInfo<ONNX_OPERATOR_VERSIONED_KERNEL_CLASS_NAME(kCudaExecutionProvider, kOnnxDomain, 4, 10, Concat)>,
      BuildKernelCreateInfo<ONNX_OPERATOR_VERSIONED_KERNEL_CLASS_NAME(kCudaExecutionProvider, kOnnxDomain, 1, 10, Unsqueeze)>,
      BuildKernelCreateInfo<ONNX_OPERATOR_VERSIONED_KERNEL_CLASS_NAME(kCudaExecutionProvider, kOnnxDomain, 1, 8, Flatten)>,
      BuildKernelCreateInfo<ONNX_OPERATOR_VERSIONED_KERNEL_CLASS_NAME(kCudaExecutionProvider, kOnnxDomain, 1, 10, Squeeze)>,
      BuildKernelCreateInfo<ONNX_OPERATOR_VERSIONED_KERNEL_CLASS_NAME(kCudaExecutionProvider, kOnnxDomain, 1, 12, Identity)>,
      BuildKernelCreateInfo<ONNX_OPERATOR_VERSIONED_KERNEL_CLASS_NAME(kCudaExecutionProvider, kOnnxDomain, 7, 9, Dropout)>,
      BuildKernelCreateInfo<ONNX_OPERATOR_TYPED_KERNEL_CLASS_NAME(kCudaExecutionProvider, kOnnxDomain, 7, float, Cos)>,
      BuildKernelCreateInfo<ONNX_OPERATOR_TYPED_KERNEL_CLASS_NAME(kCudaExecutionProvider, kOnnxDomain, 7, double, Cos)>,
      BuildKernelCreateInfo<ONNX_OPERATOR_TYPED_KERNEL_CLASS_NAME(kCudaExecutionProvider, kOnnxDomain, 7, MLFloat16, Cos)>,
      BuildKernelCreateInfo<ONNX_OPERATOR_TYPED_KERNEL_CLASS_NAME(kCudaExecutionProvider, kOnnxDomain, 7, float, Sin)>,
      BuildKernelCreateInfo<ONNX_OPERATOR_TYPED_KERNEL_CLASS_NAME(kCudaExecutionProvider, kOnnxDomain, 7, double, Sin)>,
      BuildKernelCreateInfo<ONNX_OPERATOR_TYPED_KERNEL_CLASS_NAME(kCudaExecutionProvider, kOnnxDomain, 7, MLFloat16, Sin)>,	  
      BuildKernelCreateInfo<ONNX_OPERATOR_VERSIONED_KERNEL_CLASS_NAME(kCudaExecutionProvider, kOnnxDomain, 1, 10, Gather)>,
      BuildKernelCreateInfo<ONNX_OPERATOR_VERSIONED_TYPED_KERNEL_CLASS_NAME(kCudaExecutionProvider, kOnnxDomain, 7, 8, float, Gemm)>,
      BuildKernelCreateInfo<ONNX_OPERATOR_VERSIONED_TYPED_KERNEL_CLASS_NAME(kCudaExecutionProvider, kOnnxDomain, 7, 8, double, Gemm)>,
      BuildKernelCreateInfo<ONNX_OPERATOR_VERSIONED_TYPED_KERNEL_CLASS_NAME(kCudaExecutionProvider, kOnnxDomain, 7, 8, MLFloat16, Gemm)>,
      BuildKernelCreateInfo<ONNX_OPERATOR_VERSIONED_TYPED_KERNEL_CLASS_NAME(kCudaExecutionProvider, kOnnxDomain, 9, 10, float, Gemm)>,
      BuildKernelCreateInfo<ONNX_OPERATOR_VERSIONED_TYPED_KERNEL_CLASS_NAME(kCudaExecutionProvider, kOnnxDomain, 9, 10, double, Gemm)>,
      BuildKernelCreateInfo<ONNX_OPERATOR_VERSIONED_TYPED_KERNEL_CLASS_NAME(kCudaExecutionProvider, kOnnxDomain, 9, 10, MLFloat16, Gemm)>,
      BuildKernelCreateInfo<ONNX_OPERATOR_VERSIONED_TYPED_KERNEL_CLASS_NAME(kCudaExecutionProvider, kOnnxDomain, 1, 8, float, MatMul)>,
      BuildKernelCreateInfo<ONNX_OPERATOR_VERSIONED_TYPED_KERNEL_CLASS_NAME(kCudaExecutionProvider, kOnnxDomain, 1, 8, double, MatMul)>,
      BuildKernelCreateInfo<ONNX_OPERATOR_VERSIONED_TYPED_KERNEL_CLASS_NAME(kCudaExecutionProvider, kOnnxDomain, 1, 8, MLFloat16, MatMul)>,
      BuildKernelCreateInfo<ONNX_OPERATOR_VERSIONED_TYPED_KERNEL_CLASS_NAME(kCudaExecutionProvider, kOnnxDomain, 9, 12, float, MatMul)>,
      BuildKernelCreateInfo<ONNX_OPERATOR_VERSIONED_TYPED_KERNEL_CLASS_NAME(kCudaExecutionProvider, kOnnxDomain, 9, 12, double, MatMul)>,
      BuildKernelCreateInfo<ONNX_OPERATOR_VERSIONED_TYPED_KERNEL_CLASS_NAME(kCudaExecutionProvider, kOnnxDomain, 9, 12, MLFloat16, MatMul)>,
      BuildKernelCreateInfo<ONNX_OPERATOR_TYPED_KERNEL_CLASS_NAME(kCudaExecutionProvider, kOnnxDomain, 10, int8_t, MatMulInteger)>,
      BuildKernelCreateInfo<ONNX_OPERATOR_VERSIONED_TYPED_KERNEL_CLASS_NAME(kCudaExecutionProvider, kOnnxDomain, 6, 10, float, Clip)>,
      BuildKernelCreateInfo<ONNX_OPERATOR_TYPED_KERNEL_CLASS_NAME(kCudaExecutionProvider, kOnnxDomain, 6, float, Elu)>,
      BuildKernelCreateInfo<ONNX_OPERATOR_TYPED_KERNEL_CLASS_NAME(kCudaExecutionProvider, kOnnxDomain, 6, double, Elu)>,
      BuildKernelCreateInfo<ONNX_OPERATOR_TYPED_KERNEL_CLASS_NAME(kCudaExecutionProvider, kOnnxDomain, 6, MLFloat16, Elu)>,
      BuildKernelCreateInfo<ONNX_OPERATOR_TYPED_KERNEL_CLASS_NAME(kCudaExecutionProvider, kOnnxDomain, 6, float, HardSigmoid)>,
      BuildKernelCreateInfo<ONNX_OPERATOR_TYPED_KERNEL_CLASS_NAME(kCudaExecutionProvider, kOnnxDomain, 6, double, HardSigmoid)>,
      BuildKernelCreateInfo<ONNX_OPERATOR_TYPED_KERNEL_CLASS_NAME(kCudaExecutionProvider, kOnnxDomain, 6, MLFloat16, HardSigmoid)>,
      BuildKernelCreateInfo<ONNX_OPERATOR_TYPED_KERNEL_CLASS_NAME(kCudaExecutionProvider, kOnnxDomain, 6, float, LeakyRelu)>,
      BuildKernelCreateInfo<ONNX_OPERATOR_TYPED_KERNEL_CLASS_NAME(kCudaExecutionProvider, kOnnxDomain, 6, double, LeakyRelu)>,
      BuildKernelCreateInfo<ONNX_OPERATOR_TYPED_KERNEL_CLASS_NAME(kCudaExecutionProvider, kOnnxDomain, 6, MLFloat16, LeakyRelu)>,
      BuildKernelCreateInfo<ONNX_OPERATOR_VERSIONED_TYPED_KERNEL_CLASS_NAME(kCudaExecutionProvider, kOnnxDomain, 6, 12, float, Relu)>,
      BuildKernelCreateInfo<ONNX_OPERATOR_VERSIONED_TYPED_KERNEL_CLASS_NAME(kCudaExecutionProvider, kOnnxDomain, 6, 12, double, Relu)>,
      BuildKernelCreateInfo<ONNX_OPERATOR_VERSIONED_TYPED_KERNEL_CLASS_NAME(kCudaExecutionProvider, kOnnxDomain, 6, 12, MLFloat16, Relu)>,
      BuildKernelCreateInfo<ONNX_OPERATOR_TYPED_KERNEL_CLASS_NAME(kCudaExecutionProvider, kOnnxDomain, 6, float, Selu)>,
      BuildKernelCreateInfo<ONNX_OPERATOR_TYPED_KERNEL_CLASS_NAME(kCudaExecutionProvider, kOnnxDomain, 6, double, Selu)>,
      BuildKernelCreateInfo<ONNX_OPERATOR_TYPED_KERNEL_CLASS_NAME(kCudaExecutionProvider, kOnnxDomain, 6, MLFloat16, Selu)>,
      BuildKernelCreateInfo<ONNX_OPERATOR_VERSIONED_TYPED_KERNEL_CLASS_NAME(kCudaExecutionProvider, kOnnxDomain, 6, 12, float, Sigmoid)>,
      BuildKernelCreateInfo<ONNX_OPERATOR_VERSIONED_TYPED_KERNEL_CLASS_NAME(kCudaExecutionProvider, kOnnxDomain, 6, 12, double, Sigmoid)>,
      BuildKernelCreateInfo<ONNX_OPERATOR_VERSIONED_TYPED_KERNEL_CLASS_NAME(kCudaExecutionProvider, kOnnxDomain, 6, 12, MLFloat16, Sigmoid)>,
      BuildKernelCreateInfo<ONNX_OPERATOR_TYPED_KERNEL_CLASS_NAME(kCudaExecutionProvider, kOnnxDomain, 1, float, Softsign)>,
      BuildKernelCreateInfo<ONNX_OPERATOR_TYPED_KERNEL_CLASS_NAME(kCudaExecutionProvider, kOnnxDomain, 1, double, Softsign)>,
      BuildKernelCreateInfo<ONNX_OPERATOR_TYPED_KERNEL_CLASS_NAME(kCudaExecutionProvider, kOnnxDomain, 1, MLFloat16, Softsign)>,
      BuildKernelCreateInfo<ONNX_OPERATOR_VERSIONED_TYPED_KERNEL_CLASS_NAME(kCudaExecutionProvider, kOnnxDomain, 6, 12, float, Tanh)>,
      BuildKernelCreateInfo<ONNX_OPERATOR_VERSIONED_TYPED_KERNEL_CLASS_NAME(kCudaExecutionProvider, kOnnxDomain, 6, 12, double, Tanh)>,
      BuildKernelCreateInfo<ONNX_OPERATOR_VERSIONED_TYPED_KERNEL_CLASS_NAME(kCudaExecutionProvider, kOnnxDomain, 6, 12, MLFloat16, Tanh)>,
      BuildKernelCreateInfo<ONNX_OPERATOR_TYPED_KERNEL_CLASS_NAME(kCudaExecutionProvider, kOnnxDomain, 1, float, Softplus)>,
      BuildKernelCreateInfo<ONNX_OPERATOR_TYPED_KERNEL_CLASS_NAME(kCudaExecutionProvider, kOnnxDomain, 1, double, Softplus)>,
      BuildKernelCreateInfo<ONNX_OPERATOR_TYPED_KERNEL_CLASS_NAME(kCudaExecutionProvider, kOnnxDomain, 1, MLFloat16, Softplus)>,
      BuildKernelCreateInfo<ONNX_OPERATOR_VERSIONED_TYPED_KERNEL_CLASS_NAME(kCudaExecutionProvider, kOnnxDomain, 1, 10, float, Softmax)>,
      BuildKernelCreateInfo<ONNX_OPERATOR_VERSIONED_TYPED_KERNEL_CLASS_NAME(kCudaExecutionProvider, kOnnxDomain, 1, 10, double, Softmax)>,
      BuildKernelCreateInfo<ONNX_OPERATOR_VERSIONED_TYPED_KERNEL_CLASS_NAME(kCudaExecutionProvider, kOnnxDomain, 1, 10, MLFloat16, Softmax)>,
      BuildKernelCreateInfo<ONNX_OPERATOR_VERSIONED_TYPED_KERNEL_CLASS_NAME(kCudaExecutionProvider, kOnnxDomain, 1, 10, float, LogSoftmax)>,
      BuildKernelCreateInfo<ONNX_OPERATOR_VERSIONED_TYPED_KERNEL_CLASS_NAME(kCudaExecutionProvider, kOnnxDomain, 1, 10, double, LogSoftmax)>,
      BuildKernelCreateInfo<ONNX_OPERATOR_VERSIONED_TYPED_KERNEL_CLASS_NAME(kCudaExecutionProvider, kOnnxDomain, 1, 10, MLFloat16, LogSoftmax)>,
      BuildKernelCreateInfo<ONNX_OPERATOR_VERSIONED_TYPED_KERNEL_CLASS_NAME(kCudaExecutionProvider, kOnnxDomain, 7, 11, float, Pow)>,
      BuildKernelCreateInfo<ONNX_OPERATOR_VERSIONED_TYPED_KERNEL_CLASS_NAME(kCudaExecutionProvider, kOnnxDomain, 7, 11, double, Pow)>,
      BuildKernelCreateInfo<ONNX_OPERATOR_VERSIONED_TYPED_KERNEL_CLASS_NAME(kCudaExecutionProvider, kOnnxDomain, 7, 11, MLFloat16, Pow)>,
      BuildKernelCreateInfo<ONNX_OPERATOR_VERSIONED_TYPED_KERNEL_CLASS_NAME(kCudaExecutionProvider, kOnnxDomain, 7, 8, float, PRelu)>,
      BuildKernelCreateInfo<ONNX_OPERATOR_VERSIONED_TYPED_KERNEL_CLASS_NAME(kCudaExecutionProvider, kOnnxDomain, 7, 8, double, PRelu)>,
      BuildKernelCreateInfo<ONNX_OPERATOR_VERSIONED_TYPED_KERNEL_CLASS_NAME(kCudaExecutionProvider, kOnnxDomain, 7, 8, MLFloat16, PRelu)>,
      BuildKernelCreateInfo<ONNX_OPERATOR_TYPED_KERNEL_CLASS_NAME(kCudaExecutionProvider, kOnnxDomain, 9, float, PRelu)>,
      BuildKernelCreateInfo<ONNX_OPERATOR_TYPED_KERNEL_CLASS_NAME(kCudaExecutionProvider, kOnnxDomain, 9, double, PRelu)>,
      BuildKernelCreateInfo<ONNX_OPERATOR_TYPED_KERNEL_CLASS_NAME(kCudaExecutionProvider, kOnnxDomain, 9, MLFloat16, PRelu)>,
      BuildKernelCreateInfo<ONNX_OPERATOR_TYPED_KERNEL_CLASS_NAME(kCudaExecutionProvider, kOnnxDomain, 7, bool, And)>,
      BuildKernelCreateInfo<ONNX_OPERATOR_TYPED_KERNEL_CLASS_NAME(kCudaExecutionProvider, kOnnxDomain, 7, bool, Or)>,
      BuildKernelCreateInfo<ONNX_OPERATOR_TYPED_KERNEL_CLASS_NAME(kCudaExecutionProvider, kOnnxDomain, 7, bool, Xor)>,
      BuildKernelCreateInfo<ONNX_OPERATOR_VERSIONED_KERNEL_CLASS_NAME(kCudaExecutionProvider, kOnnxDomain, 6, 7, Sum)>,
      BuildKernelCreateInfo<ONNX_OPERATOR_VERSIONED_KERNEL_CLASS_NAME(kCudaExecutionProvider, kOnnxDomain, 8, 12, Sum)>,
      BuildKernelCreateInfo<ONNX_OPERATOR_VERSIONED_KERNEL_CLASS_NAME(kCudaExecutionProvider, kOnnxDomain, 6, 11, Max)>,
      BuildKernelCreateInfo<ONNX_OPERATOR_VERSIONED_KERNEL_CLASS_NAME(kCudaExecutionProvider, kOnnxDomain, 12, 12, Max)>,
      BuildKernelCreateInfo<ONNX_OPERATOR_VERSIONED_KERNEL_CLASS_NAME(kCudaExecutionProvider, kOnnxDomain, 6, 11, Min)>,
      BuildKernelCreateInfo<ONNX_OPERATOR_VERSIONED_KERNEL_CLASS_NAME(kCudaExecutionProvider, kOnnxDomain, 12, 12, Min)>,
      BuildKernelCreateInfo<ONNX_OPERATOR_VERSIONED_TYPED_KERNEL_CLASS_NAME(kCudaExecutionProvider, kOnnxDomain, 7, 8, float, Greater)>,
      BuildKernelCreateInfo<ONNX_OPERATOR_VERSIONED_TYPED_KERNEL_CLASS_NAME(kCudaExecutionProvider, kOnnxDomain, 7, 8, double, Greater)>,
      BuildKernelCreateInfo<ONNX_OPERATOR_VERSIONED_TYPED_KERNEL_CLASS_NAME(kCudaExecutionProvider, kOnnxDomain, 7, 8, MLFloat16, Greater)>,
      BuildKernelCreateInfo<ONNX_OPERATOR_VERSIONED_TYPED_KERNEL_CLASS_NAME(kCudaExecutionProvider, kOnnxDomain, 7, 10, bool, Equal)>,
      BuildKernelCreateInfo<ONNX_OPERATOR_VERSIONED_TYPED_KERNEL_CLASS_NAME(kCudaExecutionProvider, kOnnxDomain, 7, 10, int32_t, Equal)>,
      BuildKernelCreateInfo<ONNX_OPERATOR_VERSIONED_TYPED_KERNEL_CLASS_NAME(kCudaExecutionProvider, kOnnxDomain, 7, 10, int64_t, Equal)>,
      BuildKernelCreateInfo<ONNX_OPERATOR_VERSIONED_KERNEL_CLASS_NAME(kCudaExecutionProvider, kOnnxDomain, 8, 12, Expand)>,
      BuildKernelCreateInfo<ONNX_OPERATOR_VERSIONED_TYPED_KERNEL_CLASS_NAME(kCudaExecutionProvider, kOnnxDomain, 9, 12, int32_t, Greater)>,
      BuildKernelCreateInfo<ONNX_OPERATOR_VERSIONED_TYPED_KERNEL_CLASS_NAME(kCudaExecutionProvider, kOnnxDomain, 9, 12, int64_t, Greater)>,
      BuildKernelCreateInfo<ONNX_OPERATOR_VERSIONED_TYPED_KERNEL_CLASS_NAME(kCudaExecutionProvider, kOnnxDomain, 9, 12, uint32_t, Greater)>,
      BuildKernelCreateInfo<ONNX_OPERATOR_VERSIONED_TYPED_KERNEL_CLASS_NAME(kCudaExecutionProvider, kOnnxDomain, 9, 12, uint64_t, Greater)>,
      BuildKernelCreateInfo<ONNX_OPERATOR_VERSIONED_TYPED_KERNEL_CLASS_NAME(kCudaExecutionProvider, kOnnxDomain, 9, 12, float, Greater)>,
      BuildKernelCreateInfo<ONNX_OPERATOR_VERSIONED_TYPED_KERNEL_CLASS_NAME(kCudaExecutionProvider, kOnnxDomain, 9, 12, double, Greater)>,
      BuildKernelCreateInfo<ONNX_OPERATOR_VERSIONED_TYPED_KERNEL_CLASS_NAME(kCudaExecutionProvider, kOnnxDomain, 9, 12, MLFloat16, Greater)>,
      BuildKernelCreateInfo<ONNX_OPERATOR_VERSIONED_TYPED_KERNEL_CLASS_NAME(kCudaExecutionProvider, kOnnxDomain, 7, 12, int32_t, Add)>,
      BuildKernelCreateInfo<ONNX_OPERATOR_VERSIONED_TYPED_KERNEL_CLASS_NAME(kCudaExecutionProvider, kOnnxDomain, 7, 12, int64_t, Add)>,
      BuildKernelCreateInfo<ONNX_OPERATOR_VERSIONED_TYPED_KERNEL_CLASS_NAME(kCudaExecutionProvider, kOnnxDomain, 7, 12, uint32_t, Add)>,
      BuildKernelCreateInfo<ONNX_OPERATOR_VERSIONED_TYPED_KERNEL_CLASS_NAME(kCudaExecutionProvider, kOnnxDomain, 7, 12, uint64_t, Add)>,
      BuildKernelCreateInfo<ONNX_OPERATOR_VERSIONED_TYPED_KERNEL_CLASS_NAME(kCudaExecutionProvider, kOnnxDomain, 7, 12, float, Add)>,
      BuildKernelCreateInfo<ONNX_OPERATOR_VERSIONED_TYPED_KERNEL_CLASS_NAME(kCudaExecutionProvider, kOnnxDomain, 7, 12, double, Add)>,
      BuildKernelCreateInfo<ONNX_OPERATOR_VERSIONED_TYPED_KERNEL_CLASS_NAME(kCudaExecutionProvider, kOnnxDomain, 7, 12, MLFloat16, Add)>,
      BuildKernelCreateInfo<ONNX_OPERATOR_VERSIONED_TYPED_KERNEL_CLASS_NAME(kCudaExecutionProvider, kOnnxDomain, 7, 12, int32_t, Sub)>,
      BuildKernelCreateInfo<ONNX_OPERATOR_VERSIONED_TYPED_KERNEL_CLASS_NAME(kCudaExecutionProvider, kOnnxDomain, 7, 12, int64_t, Sub)>,
      BuildKernelCreateInfo<ONNX_OPERATOR_VERSIONED_TYPED_KERNEL_CLASS_NAME(kCudaExecutionProvider, kOnnxDomain, 7, 12, uint32_t, Sub)>,
      BuildKernelCreateInfo<ONNX_OPERATOR_VERSIONED_TYPED_KERNEL_CLASS_NAME(kCudaExecutionProvider, kOnnxDomain, 7, 12, uint64_t, Sub)>,
      BuildKernelCreateInfo<ONNX_OPERATOR_VERSIONED_TYPED_KERNEL_CLASS_NAME(kCudaExecutionProvider, kOnnxDomain, 7, 12, float, Sub)>,
      BuildKernelCreateInfo<ONNX_OPERATOR_VERSIONED_TYPED_KERNEL_CLASS_NAME(kCudaExecutionProvider, kOnnxDomain, 7, 12, double, Sub)>,
      BuildKernelCreateInfo<ONNX_OPERATOR_VERSIONED_TYPED_KERNEL_CLASS_NAME(kCudaExecutionProvider, kOnnxDomain, 7, 12, MLFloat16, Sub)>,
      BuildKernelCreateInfo<ONNX_OPERATOR_VERSIONED_TYPED_KERNEL_CLASS_NAME(kCudaExecutionProvider, kOnnxDomain, 7, 12, int32_t, Mul)>,
      BuildKernelCreateInfo<ONNX_OPERATOR_VERSIONED_TYPED_KERNEL_CLASS_NAME(kCudaExecutionProvider, kOnnxDomain, 7, 12, int64_t, Mul)>,
      BuildKernelCreateInfo<ONNX_OPERATOR_VERSIONED_TYPED_KERNEL_CLASS_NAME(kCudaExecutionProvider, kOnnxDomain, 7, 12, uint32_t, Mul)>,
      BuildKernelCreateInfo<ONNX_OPERATOR_VERSIONED_TYPED_KERNEL_CLASS_NAME(kCudaExecutionProvider, kOnnxDomain, 7, 12, uint64_t, Mul)>,
      BuildKernelCreateInfo<ONNX_OPERATOR_VERSIONED_TYPED_KERNEL_CLASS_NAME(kCudaExecutionProvider, kOnnxDomain, 7, 12, float, Mul)>,
      BuildKernelCreateInfo<ONNX_OPERATOR_VERSIONED_TYPED_KERNEL_CLASS_NAME(kCudaExecutionProvider, kOnnxDomain, 7, 12, double, Mul)>,
      BuildKernelCreateInfo<ONNX_OPERATOR_VERSIONED_TYPED_KERNEL_CLASS_NAME(kCudaExecutionProvider, kOnnxDomain, 7, 12, MLFloat16, Mul)>,
      BuildKernelCreateInfo<ONNX_OPERATOR_VERSIONED_TYPED_KERNEL_CLASS_NAME(kCudaExecutionProvider, kOnnxDomain, 7, 12, int32_t, Div)>,
      BuildKernelCreateInfo<ONNX_OPERATOR_VERSIONED_TYPED_KERNEL_CLASS_NAME(kCudaExecutionProvider, kOnnxDomain, 7, 12, int64_t, Div)>,
      BuildKernelCreateInfo<ONNX_OPERATOR_VERSIONED_TYPED_KERNEL_CLASS_NAME(kCudaExecutionProvider, kOnnxDomain, 7, 12, uint32_t, Div)>,
      BuildKernelCreateInfo<ONNX_OPERATOR_VERSIONED_TYPED_KERNEL_CLASS_NAME(kCudaExecutionProvider, kOnnxDomain, 7, 12, uint64_t, Div)>,
      BuildKernelCreateInfo<ONNX_OPERATOR_VERSIONED_TYPED_KERNEL_CLASS_NAME(kCudaExecutionProvider, kOnnxDomain, 7, 12, float, Div)>,
      BuildKernelCreateInfo<ONNX_OPERATOR_VERSIONED_TYPED_KERNEL_CLASS_NAME(kCudaExecutionProvider, kOnnxDomain, 7, 12, double, Div)>,
      BuildKernelCreateInfo<ONNX_OPERATOR_VERSIONED_TYPED_KERNEL_CLASS_NAME(kCudaExecutionProvider, kOnnxDomain, 7, 12, MLFloat16, Div)>,
      BuildKernelCreateInfo<ONNX_OPERATOR_VERSIONED_TYPED_KERNEL_CLASS_NAME(kCudaExecutionProvider, kOnnxDomain, 6, 12, int8_t, Abs)>,
      BuildKernelCreateInfo<ONNX_OPERATOR_VERSIONED_TYPED_KERNEL_CLASS_NAME(kCudaExecutionProvider, kOnnxDomain, 6, 12, int16_t, Abs)>,
      BuildKernelCreateInfo<ONNX_OPERATOR_VERSIONED_TYPED_KERNEL_CLASS_NAME(kCudaExecutionProvider, kOnnxDomain, 6, 12, int32_t, Abs)>,
      BuildKernelCreateInfo<ONNX_OPERATOR_VERSIONED_TYPED_KERNEL_CLASS_NAME(kCudaExecutionProvider, kOnnxDomain, 6, 12, int64_t, Abs)>,
      BuildKernelCreateInfo<ONNX_OPERATOR_VERSIONED_TYPED_KERNEL_CLASS_NAME(kCudaExecutionProvider, kOnnxDomain, 6, 12, uint8_t, Abs)>,
      BuildKernelCreateInfo<ONNX_OPERATOR_VERSIONED_TYPED_KERNEL_CLASS_NAME(kCudaExecutionProvider, kOnnxDomain, 6, 12, uint16_t, Abs)>,
      BuildKernelCreateInfo<ONNX_OPERATOR_VERSIONED_TYPED_KERNEL_CLASS_NAME(kCudaExecutionProvider, kOnnxDomain, 6, 12, uint32_t, Abs)>,
      BuildKernelCreateInfo<ONNX_OPERATOR_VERSIONED_TYPED_KERNEL_CLASS_NAME(kCudaExecutionProvider, kOnnxDomain, 6, 12, uint64_t, Abs)>,
      BuildKernelCreateInfo<ONNX_OPERATOR_VERSIONED_TYPED_KERNEL_CLASS_NAME(kCudaExecutionProvider, kOnnxDomain, 6, 12, float, Abs)>,
      BuildKernelCreateInfo<ONNX_OPERATOR_VERSIONED_TYPED_KERNEL_CLASS_NAME(kCudaExecutionProvider, kOnnxDomain, 6, 12, double, Abs)>,
      BuildKernelCreateInfo<ONNX_OPERATOR_VERSIONED_TYPED_KERNEL_CLASS_NAME(kCudaExecutionProvider, kOnnxDomain, 6, 12, MLFloat16, Abs)>,
      BuildKernelCreateInfo<ONNX_OPERATOR_VERSIONED_TYPED_KERNEL_CLASS_NAME(kCudaExecutionProvider, kOnnxDomain, 6, 12, int8_t, Neg)>,
      BuildKernelCreateInfo<ONNX_OPERATOR_VERSIONED_TYPED_KERNEL_CLASS_NAME(kCudaExecutionProvider, kOnnxDomain, 6, 12, int16_t, Neg)>,
      BuildKernelCreateInfo<ONNX_OPERATOR_VERSIONED_TYPED_KERNEL_CLASS_NAME(kCudaExecutionProvider, kOnnxDomain, 6, 12, int32_t, Neg)>,
      BuildKernelCreateInfo<ONNX_OPERATOR_VERSIONED_TYPED_KERNEL_CLASS_NAME(kCudaExecutionProvider, kOnnxDomain, 6, 12, int64_t, Neg)>,
      BuildKernelCreateInfo<ONNX_OPERATOR_VERSIONED_TYPED_KERNEL_CLASS_NAME(kCudaExecutionProvider, kOnnxDomain, 6, 12, float, Neg)>,
      BuildKernelCreateInfo<ONNX_OPERATOR_VERSIONED_TYPED_KERNEL_CLASS_NAME(kCudaExecutionProvider, kOnnxDomain, 6, 12, double, Neg)>,
      BuildKernelCreateInfo<ONNX_OPERATOR_VERSIONED_TYPED_KERNEL_CLASS_NAME(kCudaExecutionProvider, kOnnxDomain, 6, 12, MLFloat16, Neg)>,
      BuildKernelCreateInfo<ONNX_OPERATOR_VERSIONED_TYPED_KERNEL_CLASS_NAME(kCudaExecutionProvider, kOnnxDomain, 6, 12, float, Floor)>,
      BuildKernelCreateInfo<ONNX_OPERATOR_VERSIONED_TYPED_KERNEL_CLASS_NAME(kCudaExecutionProvider, kOnnxDomain, 6, 12, double, Floor)>,
      BuildKernelCreateInfo<ONNX_OPERATOR_VERSIONED_TYPED_KERNEL_CLASS_NAME(kCudaExecutionProvider, kOnnxDomain, 6, 12, MLFloat16, Floor)>,
      BuildKernelCreateInfo<ONNX_OPERATOR_VERSIONED_TYPED_KERNEL_CLASS_NAME(kCudaExecutionProvider, kOnnxDomain, 6, 12, float, Ceil)>,
      BuildKernelCreateInfo<ONNX_OPERATOR_VERSIONED_TYPED_KERNEL_CLASS_NAME(kCudaExecutionProvider, kOnnxDomain, 6, 12, double, Ceil)>,
      BuildKernelCreateInfo<ONNX_OPERATOR_VERSIONED_TYPED_KERNEL_CLASS_NAME(kCudaExecutionProvider, kOnnxDomain, 6, 12, MLFloat16, Ceil)>,
      BuildKernelCreateInfo<ONNX_OPERATOR_VERSIONED_TYPED_KERNEL_CLASS_NAME(kCudaExecutionProvider, kOnnxDomain, 6, 12, float, Reciprocal)>,
      BuildKernelCreateInfo<ONNX_OPERATOR_VERSIONED_TYPED_KERNEL_CLASS_NAME(kCudaExecutionProvider, kOnnxDomain, 6, 12, double, Reciprocal)>,
      BuildKernelCreateInfo<ONNX_OPERATOR_VERSIONED_TYPED_KERNEL_CLASS_NAME(kCudaExecutionProvider, kOnnxDomain, 6, 12, MLFloat16, Reciprocal)>,
      BuildKernelCreateInfo<ONNX_OPERATOR_VERSIONED_TYPED_KERNEL_CLASS_NAME(kCudaExecutionProvider, kOnnxDomain, 6, 12, float, Sqrt)>,
      BuildKernelCreateInfo<ONNX_OPERATOR_VERSIONED_TYPED_KERNEL_CLASS_NAME(kCudaExecutionProvider, kOnnxDomain, 6, 12, double, Sqrt)>,
      BuildKernelCreateInfo<ONNX_OPERATOR_VERSIONED_TYPED_KERNEL_CLASS_NAME(kCudaExecutionProvider, kOnnxDomain, 6, 12, MLFloat16, Sqrt)>,
      BuildKernelCreateInfo<ONNX_OPERATOR_VERSIONED_TYPED_KERNEL_CLASS_NAME(kCudaExecutionProvider, kOnnxDomain, 6, 12, float, Log)>,
      BuildKernelCreateInfo<ONNX_OPERATOR_VERSIONED_TYPED_KERNEL_CLASS_NAME(kCudaExecutionProvider, kOnnxDomain, 6, 12, double, Log)>,
      BuildKernelCreateInfo<ONNX_OPERATOR_VERSIONED_TYPED_KERNEL_CLASS_NAME(kCudaExecutionProvider, kOnnxDomain, 6, 12, MLFloat16, Log)>,
      BuildKernelCreateInfo<ONNX_OPERATOR_VERSIONED_TYPED_KERNEL_CLASS_NAME(kCudaExecutionProvider, kOnnxDomain, 6, 12, float, Exp)>,
      BuildKernelCreateInfo<ONNX_OPERATOR_VERSIONED_TYPED_KERNEL_CLASS_NAME(kCudaExecutionProvider, kOnnxDomain, 6, 12, double, Exp)>,
      BuildKernelCreateInfo<ONNX_OPERATOR_VERSIONED_TYPED_KERNEL_CLASS_NAME(kCudaExecutionProvider, kOnnxDomain, 6, 12, MLFloat16, Exp)>,
      BuildKernelCreateInfo<ONNX_OPERATOR_VERSIONED_TYPED_KERNEL_CLASS_NAME(kCudaExecutionProvider, kOnnxDomain, 9, 12, float, Erf)>,
      BuildKernelCreateInfo<ONNX_OPERATOR_VERSIONED_TYPED_KERNEL_CLASS_NAME(kCudaExecutionProvider, kOnnxDomain, 9, 12, double, Erf)>,
      BuildKernelCreateInfo<ONNX_OPERATOR_VERSIONED_TYPED_KERNEL_CLASS_NAME(kCudaExecutionProvider, kOnnxDomain, 9, 12, MLFloat16, Erf)>,
      BuildKernelCreateInfo<ONNX_OPERATOR_TYPED_KERNEL_CLASS_NAME(kCudaExecutionProvider, kOnnxDomain, 1, bool, Not)>,
      BuildKernelCreateInfo<ONNX_OPERATOR_VERSIONED_TYPED_KERNEL_CLASS_NAME(kCudaExecutionProvider, kOnnxDomain, 7, 8, float, BatchNormalization)>,
      BuildKernelCreateInfo<ONNX_OPERATOR_VERSIONED_TYPED_KERNEL_CLASS_NAME(kCudaExecutionProvider, kOnnxDomain, 7, 8, double, BatchNormalization)>,
      BuildKernelCreateInfo<ONNX_OPERATOR_VERSIONED_TYPED_KERNEL_CLASS_NAME(kCudaExecutionProvider, kOnnxDomain, 7, 8, MLFloat16, BatchNormalization)>,
      BuildKernelCreateInfo<ONNX_OPERATOR_TYPED_KERNEL_CLASS_NAME(kCudaExecutionProvider, kOnnxDomain, 9, float, BatchNormalization)>,
      BuildKernelCreateInfo<ONNX_OPERATOR_TYPED_KERNEL_CLASS_NAME(kCudaExecutionProvider, kOnnxDomain, 9, double, BatchNormalization)>,
      BuildKernelCreateInfo<ONNX_OPERATOR_TYPED_KERNEL_CLASS_NAME(kCudaExecutionProvider, kOnnxDomain, 9, MLFloat16, BatchNormalization)>,
      BuildKernelCreateInfo<ONNX_OPERATOR_VERSIONED_TYPED_KERNEL_CLASS_NAME(kCudaExecutionProvider, kOnnxDomain, 1, 12, float, LRN)>,
      BuildKernelCreateInfo<ONNX_OPERATOR_VERSIONED_TYPED_KERNEL_CLASS_NAME(kCudaExecutionProvider, kOnnxDomain, 1, 12, double, LRN)>,
      BuildKernelCreateInfo<ONNX_OPERATOR_VERSIONED_TYPED_KERNEL_CLASS_NAME(kCudaExecutionProvider, kOnnxDomain, 1, 12, MLFloat16, LRN)>,
      BuildKernelCreateInfo<ONNX_OPERATOR_VERSIONED_TYPED_KERNEL_CLASS_NAME(kCudaExecutionProvider, kOnnxDomain, 1, 10, float, Conv)>,
      BuildKernelCreateInfo<ONNX_OPERATOR_VERSIONED_TYPED_KERNEL_CLASS_NAME(kCudaExecutionProvider, kOnnxDomain, 1, 10, double, Conv)>,
      BuildKernelCreateInfo<ONNX_OPERATOR_VERSIONED_TYPED_KERNEL_CLASS_NAME(kCudaExecutionProvider, kOnnxDomain, 1, 10, MLFloat16, Conv)>,
      BuildKernelCreateInfo<ONNX_OPERATOR_VERSIONED_TYPED_KERNEL_CLASS_NAME(kCudaExecutionProvider, kOnnxDomain, 1, 10, float, ConvTranspose)>,
      BuildKernelCreateInfo<ONNX_OPERATOR_VERSIONED_TYPED_KERNEL_CLASS_NAME(kCudaExecutionProvider, kOnnxDomain, 1, 10, double, ConvTranspose)>,
      BuildKernelCreateInfo<ONNX_OPERATOR_VERSIONED_TYPED_KERNEL_CLASS_NAME(kCudaExecutionProvider, kOnnxDomain, 1, 10, MLFloat16, ConvTranspose)>,
      BuildKernelCreateInfo<ONNX_OPERATOR_VERSIONED_TYPED_KERNEL_CLASS_NAME(kCudaExecutionProvider, kOnnxDomain, 7, 9, float, AveragePool)>,
      BuildKernelCreateInfo<ONNX_OPERATOR_VERSIONED_TYPED_KERNEL_CLASS_NAME(kCudaExecutionProvider, kOnnxDomain, 7, 9, double, AveragePool)>,
      BuildKernelCreateInfo<ONNX_OPERATOR_VERSIONED_TYPED_KERNEL_CLASS_NAME(kCudaExecutionProvider, kOnnxDomain, 7, 9, MLFloat16, AveragePool)>,
      BuildKernelCreateInfo<ONNX_OPERATOR_TYPED_KERNEL_CLASS_NAME(kCudaExecutionProvider, kOnnxDomain, 1, float, GlobalAveragePool)>,
      BuildKernelCreateInfo<ONNX_OPERATOR_TYPED_KERNEL_CLASS_NAME(kCudaExecutionProvider, kOnnxDomain, 1, double, GlobalAveragePool)>,
      BuildKernelCreateInfo<ONNX_OPERATOR_TYPED_KERNEL_CLASS_NAME(kCudaExecutionProvider, kOnnxDomain, 1, MLFloat16, GlobalAveragePool)>,
      BuildKernelCreateInfo<ONNX_OPERATOR_VERSIONED_TYPED_KERNEL_CLASS_NAME(kCudaExecutionProvider, kOnnxDomain, 1, 7, float, MaxPool)>,
      BuildKernelCreateInfo<ONNX_OPERATOR_VERSIONED_TYPED_KERNEL_CLASS_NAME(kCudaExecutionProvider, kOnnxDomain, 1, 7, double, MaxPool)>,
      BuildKernelCreateInfo<ONNX_OPERATOR_VERSIONED_TYPED_KERNEL_CLASS_NAME(kCudaExecutionProvider, kOnnxDomain, 1, 7, MLFloat16, MaxPool)>,
      BuildKernelCreateInfo<ONNX_OPERATOR_VERSIONED_TYPED_KERNEL_CLASS_NAME(kCudaExecutionProvider, kOnnxDomain, 8, 9, float, MaxPool)>,
      BuildKernelCreateInfo<ONNX_OPERATOR_VERSIONED_TYPED_KERNEL_CLASS_NAME(kCudaExecutionProvider, kOnnxDomain, 8, 9, double, MaxPool)>,
      BuildKernelCreateInfo<ONNX_OPERATOR_VERSIONED_TYPED_KERNEL_CLASS_NAME(kCudaExecutionProvider, kOnnxDomain, 8, 9, MLFloat16, MaxPool)>,
      BuildKernelCreateInfo<ONNX_OPERATOR_TYPED_KERNEL_CLASS_NAME(kCudaExecutionProvider, kOnnxDomain, 1, float, GlobalMaxPool)>,
      BuildKernelCreateInfo<ONNX_OPERATOR_TYPED_KERNEL_CLASS_NAME(kCudaExecutionProvider, kOnnxDomain, 1, double, GlobalMaxPool)>,
      BuildKernelCreateInfo<ONNX_OPERATOR_TYPED_KERNEL_CLASS_NAME(kCudaExecutionProvider, kOnnxDomain, 1, MLFloat16, GlobalMaxPool)>,
      BuildKernelCreateInfo<ONNX_OPERATOR_VERSIONED_TYPED_KERNEL_CLASS_NAME(kCudaExecutionProvider, kOnnxDomain, 1, 10, float, ArgMax)>,
      BuildKernelCreateInfo<ONNX_OPERATOR_VERSIONED_TYPED_KERNEL_CLASS_NAME(kCudaExecutionProvider, kOnnxDomain, 1, 10, double, ArgMax)>,
      BuildKernelCreateInfo<ONNX_OPERATOR_VERSIONED_TYPED_KERNEL_CLASS_NAME(kCudaExecutionProvider, kOnnxDomain, 1, 10, MLFloat16, ArgMax)>,
      BuildKernelCreateInfo<ONNX_OPERATOR_VERSIONED_TYPED_KERNEL_CLASS_NAME(kCudaExecutionProvider, kOnnxDomain, 1, 10, float, ArgMin)>,
      BuildKernelCreateInfo<ONNX_OPERATOR_VERSIONED_TYPED_KERNEL_CLASS_NAME(kCudaExecutionProvider, kOnnxDomain, 1, 10, double, ArgMin)>,
      BuildKernelCreateInfo<ONNX_OPERATOR_VERSIONED_TYPED_KERNEL_CLASS_NAME(kCudaExecutionProvider, kOnnxDomain, 1, 10, MLFloat16, ArgMin)>,
      BuildKernelCreateInfo<ONNX_OPERATOR_VERSIONED_TYPED_KERNEL_CLASS_NAME(kCudaExecutionProvider, kOnnxDomain, 1, 10, float, ReduceL1)>,
      BuildKernelCreateInfo<ONNX_OPERATOR_VERSIONED_TYPED_KERNEL_CLASS_NAME(kCudaExecutionProvider, kOnnxDomain, 1, 10, double, ReduceL1)>,
      BuildKernelCreateInfo<ONNX_OPERATOR_VERSIONED_TYPED_KERNEL_CLASS_NAME(kCudaExecutionProvider, kOnnxDomain, 1, 10, MLFloat16, ReduceL1)>,
      BuildKernelCreateInfo<ONNX_OPERATOR_VERSIONED_TYPED_KERNEL_CLASS_NAME(kCudaExecutionProvider, kOnnxDomain, 1, 10, int32_t, ReduceL1)>,
      BuildKernelCreateInfo<ONNX_OPERATOR_VERSIONED_TYPED_KERNEL_CLASS_NAME(kCudaExecutionProvider, kOnnxDomain, 1, 10, float, ReduceL2)>,
      BuildKernelCreateInfo<ONNX_OPERATOR_VERSIONED_TYPED_KERNEL_CLASS_NAME(kCudaExecutionProvider, kOnnxDomain, 1, 10, double, ReduceL2)>,
      BuildKernelCreateInfo<ONNX_OPERATOR_VERSIONED_TYPED_KERNEL_CLASS_NAME(kCudaExecutionProvider, kOnnxDomain, 1, 10, MLFloat16, ReduceL2)>,
      BuildKernelCreateInfo<ONNX_OPERATOR_VERSIONED_TYPED_KERNEL_CLASS_NAME(kCudaExecutionProvider, kOnnxDomain, 1, 10, int32_t, ReduceL2)>,
      BuildKernelCreateInfo<ONNX_OPERATOR_VERSIONED_TYPED_KERNEL_CLASS_NAME(kCudaExecutionProvider, kOnnxDomain, 1, 10, float, ReduceMax)>,
      BuildKernelCreateInfo<ONNX_OPERATOR_VERSIONED_TYPED_KERNEL_CLASS_NAME(kCudaExecutionProvider, kOnnxDomain, 1, 10, double, ReduceMax)>,
      BuildKernelCreateInfo<ONNX_OPERATOR_VERSIONED_TYPED_KERNEL_CLASS_NAME(kCudaExecutionProvider, kOnnxDomain, 1, 10, MLFloat16, ReduceMax)>,
      BuildKernelCreateInfo<ONNX_OPERATOR_VERSIONED_TYPED_KERNEL_CLASS_NAME(kCudaExecutionProvider, kOnnxDomain, 1, 10, int32_t, ReduceMax)>,
      BuildKernelCreateInfo<ONNX_OPERATOR_VERSIONED_TYPED_KERNEL_CLASS_NAME(kCudaExecutionProvider, kOnnxDomain, 1, 10, int64_t, ReduceMax)>,	  
      BuildKernelCreateInfo<ONNX_OPERATOR_VERSIONED_TYPED_KERNEL_CLASS_NAME(kCudaExecutionProvider, kOnnxDomain, 1, 10, float, ReduceMean)>,
      BuildKernelCreateInfo<ONNX_OPERATOR_VERSIONED_TYPED_KERNEL_CLASS_NAME(kCudaExecutionProvider, kOnnxDomain, 1, 10, double, ReduceMean)>,
      BuildKernelCreateInfo<ONNX_OPERATOR_VERSIONED_TYPED_KERNEL_CLASS_NAME(kCudaExecutionProvider, kOnnxDomain, 1, 10, MLFloat16, ReduceMean)>,
      BuildKernelCreateInfo<ONNX_OPERATOR_VERSIONED_TYPED_KERNEL_CLASS_NAME(kCudaExecutionProvider, kOnnxDomain, 1, 10, int32_t, ReduceMean)>,
      BuildKernelCreateInfo<ONNX_OPERATOR_VERSIONED_TYPED_KERNEL_CLASS_NAME(kCudaExecutionProvider, kOnnxDomain, 1, 10, float, ReduceMin)>,
      BuildKernelCreateInfo<ONNX_OPERATOR_VERSIONED_TYPED_KERNEL_CLASS_NAME(kCudaExecutionProvider, kOnnxDomain, 1, 10, double, ReduceMin)>,
      BuildKernelCreateInfo<ONNX_OPERATOR_VERSIONED_TYPED_KERNEL_CLASS_NAME(kCudaExecutionProvider, kOnnxDomain, 1, 10, MLFloat16, ReduceMin)>,
      BuildKernelCreateInfo<ONNX_OPERATOR_VERSIONED_TYPED_KERNEL_CLASS_NAME(kCudaExecutionProvider, kOnnxDomain, 1, 10, int32_t, ReduceMin)>,
      BuildKernelCreateInfo<ONNX_OPERATOR_VERSIONED_TYPED_KERNEL_CLASS_NAME(kCudaExecutionProvider, kOnnxDomain, 1, 10, float, ReduceProd)>,
      BuildKernelCreateInfo<ONNX_OPERATOR_VERSIONED_TYPED_KERNEL_CLASS_NAME(kCudaExecutionProvider, kOnnxDomain, 1, 10, double, ReduceProd)>,
      BuildKernelCreateInfo<ONNX_OPERATOR_VERSIONED_TYPED_KERNEL_CLASS_NAME(kCudaExecutionProvider, kOnnxDomain, 1, 10, MLFloat16, ReduceProd)>,
      BuildKernelCreateInfo<ONNX_OPERATOR_VERSIONED_TYPED_KERNEL_CLASS_NAME(kCudaExecutionProvider, kOnnxDomain, 1, 10, int32_t, ReduceProd)>,
      BuildKernelCreateInfo<ONNX_OPERATOR_VERSIONED_TYPED_KERNEL_CLASS_NAME(kCudaExecutionProvider, kOnnxDomain, 1, 10, float, ReduceSum)>,
      BuildKernelCreateInfo<ONNX_OPERATOR_VERSIONED_TYPED_KERNEL_CLASS_NAME(kCudaExecutionProvider, kOnnxDomain, 1, 10, double, ReduceSum)>,
      BuildKernelCreateInfo<ONNX_OPERATOR_VERSIONED_TYPED_KERNEL_CLASS_NAME(kCudaExecutionProvider, kOnnxDomain, 1, 10, MLFloat16, ReduceSum)>,
      BuildKernelCreateInfo<ONNX_OPERATOR_VERSIONED_TYPED_KERNEL_CLASS_NAME(kCudaExecutionProvider, kOnnxDomain, 1, 10, int32_t, ReduceSum)>,
	  BuildKernelCreateInfo<ONNX_OPERATOR_VERSIONED_TYPED_KERNEL_CLASS_NAME(kCudaExecutionProvider, kOnnxDomain, 1, 10, int64_t, ReduceSum)>,
      BuildKernelCreateInfo<ONNX_OPERATOR_VERSIONED_TYPED_KERNEL_CLASS_NAME(kCudaExecutionProvider, kOnnxDomain, 1, 10, float, ReduceLogSum)>,
      BuildKernelCreateInfo<ONNX_OPERATOR_VERSIONED_TYPED_KERNEL_CLASS_NAME(kCudaExecutionProvider, kOnnxDomain, 1, 10, double, ReduceLogSum)>,
      BuildKernelCreateInfo<ONNX_OPERATOR_VERSIONED_TYPED_KERNEL_CLASS_NAME(kCudaExecutionProvider, kOnnxDomain, 1, 10, MLFloat16, ReduceLogSum)>,
      BuildKernelCreateInfo<ONNX_OPERATOR_VERSIONED_TYPED_KERNEL_CLASS_NAME(kCudaExecutionProvider, kOnnxDomain, 1, 10, float, ReduceSumSquare)>,
      BuildKernelCreateInfo<ONNX_OPERATOR_VERSIONED_TYPED_KERNEL_CLASS_NAME(kCudaExecutionProvider, kOnnxDomain, 1, 10, double, ReduceSumSquare)>,
      BuildKernelCreateInfo<ONNX_OPERATOR_VERSIONED_TYPED_KERNEL_CLASS_NAME(kCudaExecutionProvider, kOnnxDomain, 1, 10, MLFloat16, ReduceSumSquare)>,
      BuildKernelCreateInfo<ONNX_OPERATOR_VERSIONED_TYPED_KERNEL_CLASS_NAME(kCudaExecutionProvider, kOnnxDomain, 1, 10, float, ReduceLogSumExp)>,
      BuildKernelCreateInfo<ONNX_OPERATOR_VERSIONED_TYPED_KERNEL_CLASS_NAME(kCudaExecutionProvider, kOnnxDomain, 1, 10, double, ReduceLogSumExp)>,
      BuildKernelCreateInfo<ONNX_OPERATOR_VERSIONED_TYPED_KERNEL_CLASS_NAME(kCudaExecutionProvider, kOnnxDomain, 1, 10, MLFloat16, ReduceLogSumExp)>,
      BuildKernelCreateInfo<ONNX_OPERATOR_VERSIONED_TYPED_KERNEL_CLASS_NAME(kCudaExecutionProvider, kOnnxDomain, 6, 8, float, Cast)>,
      BuildKernelCreateInfo<ONNX_OPERATOR_VERSIONED_TYPED_KERNEL_CLASS_NAME(kCudaExecutionProvider, kOnnxDomain, 6, 8, double, Cast)>,
      BuildKernelCreateInfo<ONNX_OPERATOR_VERSIONED_TYPED_KERNEL_CLASS_NAME(kCudaExecutionProvider, kOnnxDomain, 6, 8, MLFloat16, Cast)>,
      BuildKernelCreateInfo<ONNX_OPERATOR_VERSIONED_TYPED_KERNEL_CLASS_NAME(kCudaExecutionProvider, kOnnxDomain, 6, 8, int8_t, Cast)>,
      BuildKernelCreateInfo<ONNX_OPERATOR_VERSIONED_TYPED_KERNEL_CLASS_NAME(kCudaExecutionProvider, kOnnxDomain, 6, 8, int16_t, Cast)>,
      BuildKernelCreateInfo<ONNX_OPERATOR_VERSIONED_TYPED_KERNEL_CLASS_NAME(kCudaExecutionProvider, kOnnxDomain, 6, 8, int32_t, Cast)>,
      BuildKernelCreateInfo<ONNX_OPERATOR_VERSIONED_TYPED_KERNEL_CLASS_NAME(kCudaExecutionProvider, kOnnxDomain, 6, 8, int64_t, Cast)>,
      BuildKernelCreateInfo<ONNX_OPERATOR_VERSIONED_TYPED_KERNEL_CLASS_NAME(kCudaExecutionProvider, kOnnxDomain, 6, 8, uint8_t, Cast)>,
      BuildKernelCreateInfo<ONNX_OPERATOR_VERSIONED_TYPED_KERNEL_CLASS_NAME(kCudaExecutionProvider, kOnnxDomain, 6, 8, uint16_t, Cast)>,
      BuildKernelCreateInfo<ONNX_OPERATOR_VERSIONED_TYPED_KERNEL_CLASS_NAME(kCudaExecutionProvider, kOnnxDomain, 6, 8, uint32_t, Cast)>,
      BuildKernelCreateInfo<ONNX_OPERATOR_VERSIONED_TYPED_KERNEL_CLASS_NAME(kCudaExecutionProvider, kOnnxDomain, 6, 8, uint64_t, Cast)>,
      BuildKernelCreateInfo<ONNX_OPERATOR_VERSIONED_TYPED_KERNEL_CLASS_NAME(kCudaExecutionProvider, kOnnxDomain, 6, 8, bool, Cast)>,
      BuildKernelCreateInfo<ONNX_OPERATOR_VERSIONED_TYPED_KERNEL_CLASS_NAME(kCudaExecutionProvider, kOnnxDomain, 9, 12, float, Cast)>,
      BuildKernelCreateInfo<ONNX_OPERATOR_VERSIONED_TYPED_KERNEL_CLASS_NAME(kCudaExecutionProvider, kOnnxDomain, 9, 12, double, Cast)>,
      BuildKernelCreateInfo<ONNX_OPERATOR_VERSIONED_TYPED_KERNEL_CLASS_NAME(kCudaExecutionProvider, kOnnxDomain, 9, 12, MLFloat16, Cast)>,
      BuildKernelCreateInfo<ONNX_OPERATOR_VERSIONED_TYPED_KERNEL_CLASS_NAME(kCudaExecutionProvider, kOnnxDomain, 9, 12, int8_t, Cast)>,
      BuildKernelCreateInfo<ONNX_OPERATOR_VERSIONED_TYPED_KERNEL_CLASS_NAME(kCudaExecutionProvider, kOnnxDomain, 9, 12, int16_t, Cast)>,
      BuildKernelCreateInfo<ONNX_OPERATOR_VERSIONED_TYPED_KERNEL_CLASS_NAME(kCudaExecutionProvider, kOnnxDomain, 9, 12, int32_t, Cast)>,
      BuildKernelCreateInfo<ONNX_OPERATOR_VERSIONED_TYPED_KERNEL_CLASS_NAME(kCudaExecutionProvider, kOnnxDomain, 9, 12, int64_t, Cast)>,
      BuildKernelCreateInfo<ONNX_OPERATOR_VERSIONED_TYPED_KERNEL_CLASS_NAME(kCudaExecutionProvider, kOnnxDomain, 9, 12, uint8_t, Cast)>,
      BuildKernelCreateInfo<ONNX_OPERATOR_VERSIONED_TYPED_KERNEL_CLASS_NAME(kCudaExecutionProvider, kOnnxDomain, 9, 12, uint16_t, Cast)>,
      BuildKernelCreateInfo<ONNX_OPERATOR_VERSIONED_TYPED_KERNEL_CLASS_NAME(kCudaExecutionProvider, kOnnxDomain, 9, 12, uint32_t, Cast)>,
      BuildKernelCreateInfo<ONNX_OPERATOR_VERSIONED_TYPED_KERNEL_CLASS_NAME(kCudaExecutionProvider, kOnnxDomain, 9, 12, uint64_t, Cast)>,
      BuildKernelCreateInfo<ONNX_OPERATOR_VERSIONED_TYPED_KERNEL_CLASS_NAME(kCudaExecutionProvider, kOnnxDomain, 9, 12, bool, Cast)>,
      BuildKernelCreateInfo<ONNX_OPERATOR_VERSIONED_TYPED_KERNEL_CLASS_NAME(kCudaExecutionProvider, kOnnxDomain, 2, 10, float, Pad)>,
      BuildKernelCreateInfo<ONNX_OPERATOR_VERSIONED_TYPED_KERNEL_CLASS_NAME(kCudaExecutionProvider, kOnnxDomain, 2, 10, double, Pad)>,
      BuildKernelCreateInfo<ONNX_OPERATOR_VERSIONED_TYPED_KERNEL_CLASS_NAME(kCudaExecutionProvider, kOnnxDomain, 2, 10, MLFloat16, Pad)>,
      BuildKernelCreateInfo<ONNX_OPERATOR_VERSIONED_KERNEL_CLASS_NAME(kCudaExecutionProvider, kOnnxDomain, 1, 4, Reshape)>,
      BuildKernelCreateInfo<ONNX_OPERATOR_VERSIONED_KERNEL_CLASS_NAME(kCudaExecutionProvider, kOnnxDomain, 5, 12, Reshape)>,
      BuildKernelCreateInfo<ONNX_OPERATOR_VERSIONED_KERNEL_CLASS_NAME(kCudaExecutionProvider, kOnnxDomain, 1, 12, Shape)>,
      BuildKernelCreateInfo<ONNX_OPERATOR_VERSIONED_KERNEL_CLASS_NAME(kCudaExecutionProvider, kOnnxDomain, 1, 12, Size)>,
      BuildKernelCreateInfo<ONNX_OPERATOR_VERSIONED_KERNEL_CLASS_NAME(kCudaExecutionProvider, kOnnxDomain, 6, 12, Tile)>,
      BuildKernelCreateInfo<ONNX_OPERATOR_KERNEL_CLASS_NAME(kCudaExecutionProvider, kOnnxDomain, 13, Tile)>,
      BuildKernelCreateInfo<ONNX_OPERATOR_VERSIONED_KERNEL_CLASS_NAME(kCudaExecutionProvider, kOnnxDomain, 1, 12, Transpose)>,
      BuildKernelCreateInfo<ONNX_OPERATOR_TYPED_KERNEL_CLASS_NAME(kCudaExecutionProvider, kOnnxDomain, 6, float, InstanceNormalization)>,
      BuildKernelCreateInfo<ONNX_OPERATOR_TYPED_KERNEL_CLASS_NAME(kCudaExecutionProvider, kOnnxDomain, 6, double, InstanceNormalization)>,
      BuildKernelCreateInfo<ONNX_OPERATOR_TYPED_KERNEL_CLASS_NAME(kCudaExecutionProvider, kOnnxDomain, 6, MLFloat16, InstanceNormalization)>,
      BuildKernelCreateInfo<ONNX_OPERATOR_TYPED_KERNEL_CLASS_NAME(kCudaExecutionProvider, kOnnxDomain, 7, float, RNN)>,
      BuildKernelCreateInfo<ONNX_OPERATOR_TYPED_KERNEL_CLASS_NAME(kCudaExecutionProvider, kOnnxDomain, 7, double, RNN)>,
      BuildKernelCreateInfo<ONNX_OPERATOR_TYPED_KERNEL_CLASS_NAME(kCudaExecutionProvider, kOnnxDomain, 7, MLFloat16, RNN)>,
      BuildKernelCreateInfo<ONNX_OPERATOR_TYPED_KERNEL_CLASS_NAME(kCudaExecutionProvider, kOnnxDomain, 7, float, GRU)>,
      BuildKernelCreateInfo<ONNX_OPERATOR_TYPED_KERNEL_CLASS_NAME(kCudaExecutionProvider, kOnnxDomain, 7, double, GRU)>,
      BuildKernelCreateInfo<ONNX_OPERATOR_TYPED_KERNEL_CLASS_NAME(kCudaExecutionProvider, kOnnxDomain, 7, MLFloat16, GRU)>,
      BuildKernelCreateInfo<ONNX_OPERATOR_TYPED_KERNEL_CLASS_NAME(kCudaExecutionProvider, kOnnxDomain, 7, float, LSTM)>,
      BuildKernelCreateInfo<ONNX_OPERATOR_TYPED_KERNEL_CLASS_NAME(kCudaExecutionProvider, kOnnxDomain, 7, double, LSTM)>,
      BuildKernelCreateInfo<ONNX_OPERATOR_TYPED_KERNEL_CLASS_NAME(kCudaExecutionProvider, kOnnxDomain, 7, MLFloat16, LSTM)>,
      BuildKernelCreateInfo<ONNX_OPERATOR_VERSIONED_TYPED_KERNEL_CLASS_NAME(kCudaExecutionProvider, kOnnxDomain, 1, 9, int32_t, Slice)>,
      BuildKernelCreateInfo<ONNX_OPERATOR_VERSIONED_TYPED_KERNEL_CLASS_NAME(kCudaExecutionProvider, kOnnxDomain, 1, 9, int64_t, Slice)>,
      BuildKernelCreateInfo<ONNX_OPERATOR_VERSIONED_TYPED_KERNEL_CLASS_NAME(kCudaExecutionProvider, kOnnxDomain, 1, 9, float, Slice)>,
      BuildKernelCreateInfo<ONNX_OPERATOR_VERSIONED_KERNEL_CLASS_NAME(kCudaExecutionProvider, kOnnxDomain, 9, 10, Compress)>,
      BuildKernelCreateInfo<ONNX_OPERATOR_VERSIONED_KERNEL_CLASS_NAME(kCudaExecutionProvider, kOnnxDomain, 9, 10, Flatten)>,
      BuildKernelCreateInfo<ONNX_OPERATOR_VERSIONED_TYPED_KERNEL_CLASS_NAME(kCudaExecutionProvider, kOnnxDomain, 7, 8, float, Upsample)>,
      BuildKernelCreateInfo<ONNX_OPERATOR_VERSIONED_TYPED_KERNEL_CLASS_NAME(kCudaExecutionProvider, kOnnxDomain, 7, 8, double, Upsample)>,
      BuildKernelCreateInfo<ONNX_OPERATOR_VERSIONED_TYPED_KERNEL_CLASS_NAME(kCudaExecutionProvider, kOnnxDomain, 7, 8, MLFloat16, Upsample)>,
      BuildKernelCreateInfo<ONNX_OPERATOR_VERSIONED_TYPED_KERNEL_CLASS_NAME(kCudaExecutionProvider, kOnnxDomain, 7, 8, int32_t, Upsample)>,
      BuildKernelCreateInfo<ONNX_OPERATOR_VERSIONED_TYPED_KERNEL_CLASS_NAME(kCudaExecutionProvider, kOnnxDomain, 7, 8, uint8_t, Upsample)>,
      BuildKernelCreateInfo<ONNX_OPERATOR_VERSIONED_TYPED_KERNEL_CLASS_NAME(kCudaExecutionProvider, kOnnxDomain, 9, 9, float, Upsample)>,
      BuildKernelCreateInfo<ONNX_OPERATOR_VERSIONED_TYPED_KERNEL_CLASS_NAME(kCudaExecutionProvider, kOnnxDomain, 9, 9, double, Upsample)>,
      BuildKernelCreateInfo<ONNX_OPERATOR_VERSIONED_TYPED_KERNEL_CLASS_NAME(kCudaExecutionProvider, kOnnxDomain, 9, 9, MLFloat16, Upsample)>,
      BuildKernelCreateInfo<ONNX_OPERATOR_VERSIONED_TYPED_KERNEL_CLASS_NAME(kCudaExecutionProvider, kOnnxDomain, 9, 9, int32_t, Upsample)>,
      BuildKernelCreateInfo<ONNX_OPERATOR_VERSIONED_TYPED_KERNEL_CLASS_NAME(kCudaExecutionProvider, kOnnxDomain, 9, 9, uint8_t, Upsample)>,
      BuildKernelCreateInfo<ONNX_OPERATOR_VERSIONED_KERNEL_CLASS_NAME(kCudaExecutionProvider, kOnnxDomain, 2, 10, Split)>,
      BuildKernelCreateInfo<ONNX_OPERATOR_KERNEL_CLASS_NAME(kCudaExecutionProvider, kOnnxDomain, 9, ConstantOfShape)>,
      BuildKernelCreateInfo<ONNX_OPERATOR_TYPED_KERNEL_CLASS_NAME(kCudaExecutionProvider, kOnnxDomain, 9, int8_t, Shrink)>,
      BuildKernelCreateInfo<ONNX_OPERATOR_TYPED_KERNEL_CLASS_NAME(kCudaExecutionProvider, kOnnxDomain, 9, int16_t, Shrink)>,
      BuildKernelCreateInfo<ONNX_OPERATOR_TYPED_KERNEL_CLASS_NAME(kCudaExecutionProvider, kOnnxDomain, 9, int32_t, Shrink)>,
      BuildKernelCreateInfo<ONNX_OPERATOR_TYPED_KERNEL_CLASS_NAME(kCudaExecutionProvider, kOnnxDomain, 9, int64_t, Shrink)>,
      BuildKernelCreateInfo<ONNX_OPERATOR_TYPED_KERNEL_CLASS_NAME(kCudaExecutionProvider, kOnnxDomain, 9, uint8_t, Shrink)>,
      BuildKernelCreateInfo<ONNX_OPERATOR_TYPED_KERNEL_CLASS_NAME(kCudaExecutionProvider, kOnnxDomain, 9, uint16_t, Shrink)>,
      BuildKernelCreateInfo<ONNX_OPERATOR_TYPED_KERNEL_CLASS_NAME(kCudaExecutionProvider, kOnnxDomain, 9, uint32_t, Shrink)>,
      BuildKernelCreateInfo<ONNX_OPERATOR_TYPED_KERNEL_CLASS_NAME(kCudaExecutionProvider, kOnnxDomain, 9, uint64_t, Shrink)>,
      BuildKernelCreateInfo<ONNX_OPERATOR_TYPED_KERNEL_CLASS_NAME(kCudaExecutionProvider, kOnnxDomain, 9, float, Shrink)>,
      BuildKernelCreateInfo<ONNX_OPERATOR_TYPED_KERNEL_CLASS_NAME(kCudaExecutionProvider, kOnnxDomain, 9, double, Shrink)>,
      BuildKernelCreateInfo<ONNX_OPERATOR_TYPED_KERNEL_CLASS_NAME(kCudaExecutionProvider, kOnnxDomain, 9, MLFloat16, Shrink)>,
      BuildKernelCreateInfo<ONNX_OPERATOR_VERSIONED_TYPED_KERNEL_CLASS_NAME(kCudaExecutionProvider, kOnnxDomain, 7, 8, float, Less)>,
      BuildKernelCreateInfo<ONNX_OPERATOR_VERSIONED_TYPED_KERNEL_CLASS_NAME(kCudaExecutionProvider, kOnnxDomain, 7, 8, double, Less)>,
      BuildKernelCreateInfo<ONNX_OPERATOR_VERSIONED_TYPED_KERNEL_CLASS_NAME(kCudaExecutionProvider, kOnnxDomain, 7, 8, MLFloat16, Less)>,
      BuildKernelCreateInfo<ONNX_OPERATOR_VERSIONED_TYPED_KERNEL_CLASS_NAME(kCudaExecutionProvider, kOnnxDomain, 9, 12, int32_t, Less)>,
      BuildKernelCreateInfo<ONNX_OPERATOR_VERSIONED_TYPED_KERNEL_CLASS_NAME(kCudaExecutionProvider, kOnnxDomain, 9, 12, int64_t, Less)>,
      BuildKernelCreateInfo<ONNX_OPERATOR_VERSIONED_TYPED_KERNEL_CLASS_NAME(kCudaExecutionProvider, kOnnxDomain, 9, 12, uint32_t, Less)>,
      BuildKernelCreateInfo<ONNX_OPERATOR_VERSIONED_TYPED_KERNEL_CLASS_NAME(kCudaExecutionProvider, kOnnxDomain, 9, 12, uint64_t, Less)>,
      BuildKernelCreateInfo<ONNX_OPERATOR_VERSIONED_TYPED_KERNEL_CLASS_NAME(kCudaExecutionProvider, kOnnxDomain, 9, 12, float, Less)>,
      BuildKernelCreateInfo<ONNX_OPERATOR_VERSIONED_TYPED_KERNEL_CLASS_NAME(kCudaExecutionProvider, kOnnxDomain, 9, 12, double, Less)>,
      BuildKernelCreateInfo<ONNX_OPERATOR_VERSIONED_TYPED_KERNEL_CLASS_NAME(kCudaExecutionProvider, kOnnxDomain, 9, 12, MLFloat16, Less)>,
      BuildKernelCreateInfo<ONNX_OPERATOR_KERNEL_CLASS_NAME(kCudaExecutionProvider, kOnnxDomain, 9, EyeLike)>,
      BuildKernelCreateInfo<ONNX_OPERATOR_VERSIONED_KERNEL_CLASS_NAME(kCudaExecutionProvider, kOnnxDomain, 9, 10, Scatter)>,
      BuildKernelCreateInfo<ONNX_OPERATOR_TYPED_KERNEL_CLASS_NAME(kCudaExecutionProvider, kOnnxDomain, 9, MLFloat16, Where)>,
      BuildKernelCreateInfo<ONNX_OPERATOR_TYPED_KERNEL_CLASS_NAME(kCudaExecutionProvider, kOnnxDomain, 9, float, Where)>,
      BuildKernelCreateInfo<ONNX_OPERATOR_TYPED_KERNEL_CLASS_NAME(kCudaExecutionProvider, kOnnxDomain, 9, int32_t, Where)>,
      BuildKernelCreateInfo<ONNX_OPERATOR_TYPED_KERNEL_CLASS_NAME(kCudaExecutionProvider, kOnnxDomain, 9, int64_t, Where)>,
      BuildKernelCreateInfo<ONNX_OPERATOR_TYPED_KERNEL_CLASS_NAME(kCudaExecutionProvider, kOnnxDomain, 9, uint8_t, Where)>,
      BuildKernelCreateInfo<ONNX_OPERATOR_VERSIONED_TYPED_KERNEL_CLASS_NAME(kCudaExecutionProvider, kOnnxDomain, 9, 12, bool, NonZero)>,
      BuildKernelCreateInfo<ONNX_OPERATOR_VERSIONED_TYPED_KERNEL_CLASS_NAME(kCudaExecutionProvider, kOnnxDomain, 9, 12, uint8_t, NonZero)>,
      BuildKernelCreateInfo<ONNX_OPERATOR_VERSIONED_TYPED_KERNEL_CLASS_NAME(kCudaExecutionProvider, kOnnxDomain, 9, 12, int32_t, NonZero)>,
      BuildKernelCreateInfo<ONNX_OPERATOR_VERSIONED_TYPED_KERNEL_CLASS_NAME(kCudaExecutionProvider, kOnnxDomain, 9, 12, int64_t, NonZero)>,
      BuildKernelCreateInfo<ONNX_OPERATOR_VERSIONED_TYPED_KERNEL_CLASS_NAME(kCudaExecutionProvider, kOnnxDomain, 9, 12, float, NonZero)>,
      BuildKernelCreateInfo<ONNX_OPERATOR_VERSIONED_KERNEL_CLASS_NAME(kCudaExecutionProvider, kOnnxDomain, 1, 9, TopK)>,
      BuildKernelCreateInfo<ONNX_OPERATOR_VERSIONED_KERNEL_CLASS_NAME(kCudaExecutionProvider, kOnnxDomain, 8, 8, Scan)>,
      BuildKernelCreateInfo<ONNX_OPERATOR_VERSIONED_KERNEL_CLASS_NAME(kCudaExecutionProvider, kOnnxDomain, 9, 10, Scan)>,
      BuildKernelCreateInfo<ONNX_OPERATOR_VERSIONED_KERNEL_CLASS_NAME(kCudaExecutionProvider, kOnnxDomain, 1, 10, Loop)>,

      // opset 10
      BuildKernelCreateInfo<ONNX_OPERATOR_VERSIONED_TYPED_KERNEL_CLASS_NAME(kCudaExecutionProvider, kOnnxDomain, 10, 10, float, AveragePool)>,
      BuildKernelCreateInfo<ONNX_OPERATOR_VERSIONED_TYPED_KERNEL_CLASS_NAME(kCudaExecutionProvider, kOnnxDomain, 10, 10, double, AveragePool)>,
      BuildKernelCreateInfo<ONNX_OPERATOR_VERSIONED_TYPED_KERNEL_CLASS_NAME(kCudaExecutionProvider, kOnnxDomain, 10, 10, MLFloat16, AveragePool)>,
      BuildKernelCreateInfo<ONNX_OPERATOR_VERSIONED_KERNEL_CLASS_NAME(kCudaExecutionProvider, kOnnxDomain, 10, 11, Dropout)>,
      BuildKernelCreateInfo<ONNX_OPERATOR_VERSIONED_TYPED_KERNEL_CLASS_NAME(kCudaExecutionProvider, kOnnxDomain, 10, 10, float, MaxPool)>,
      BuildKernelCreateInfo<ONNX_OPERATOR_VERSIONED_TYPED_KERNEL_CLASS_NAME(kCudaExecutionProvider, kOnnxDomain, 10, 10, double, MaxPool)>,
      BuildKernelCreateInfo<ONNX_OPERATOR_VERSIONED_TYPED_KERNEL_CLASS_NAME(kCudaExecutionProvider, kOnnxDomain, 10, 10, MLFloat16, MaxPool)>,
      BuildKernelCreateInfo<ONNX_OPERATOR_VERSIONED_KERNEL_CLASS_NAME(kCudaExecutionProvider, kOnnxDomain, 10, 10, NonMaxSuppression)>,
      BuildKernelCreateInfo<ONNX_OPERATOR_VERSIONED_TYPED_KERNEL_CLASS_NAME(kCudaExecutionProvider, kOnnxDomain, 10, 10, float, Resize)>,
      BuildKernelCreateInfo<ONNX_OPERATOR_VERSIONED_TYPED_KERNEL_CLASS_NAME(kCudaExecutionProvider, kOnnxDomain, 10, 10, double, Resize)>,
      BuildKernelCreateInfo<ONNX_OPERATOR_VERSIONED_TYPED_KERNEL_CLASS_NAME(kCudaExecutionProvider, kOnnxDomain, 10, 10, MLFloat16, Resize)>,
      BuildKernelCreateInfo<ONNX_OPERATOR_VERSIONED_TYPED_KERNEL_CLASS_NAME(kCudaExecutionProvider, kOnnxDomain, 10, 10, int32_t, Resize)>,
      BuildKernelCreateInfo<ONNX_OPERATOR_VERSIONED_TYPED_KERNEL_CLASS_NAME(kCudaExecutionProvider, kOnnxDomain, 10, 10, uint8_t, Resize)>,
      BuildKernelCreateInfo<ONNX_OPERATOR_KERNEL_CLASS_NAME(kCudaExecutionProvider, kOnnxDomain, 10, ReverseSequence)>,
      BuildKernelCreateInfo<ONNX_OPERATOR_TYPED_KERNEL_CLASS_NAME(kCudaExecutionProvider, kOnnxDomain, 10, float, RoiAlign)>,
      BuildKernelCreateInfo<ONNX_OPERATOR_TYPED_KERNEL_CLASS_NAME(kCudaExecutionProvider, kOnnxDomain, 10, double, RoiAlign)>,
      BuildKernelCreateInfo<ONNX_OPERATOR_VERSIONED_TYPED_KERNEL_CLASS_NAME(kCudaExecutionProvider, kOnnxDomain, 10, 10, int32_t, Slice)>,
      BuildKernelCreateInfo<ONNX_OPERATOR_VERSIONED_TYPED_KERNEL_CLASS_NAME(kCudaExecutionProvider, kOnnxDomain, 10, 10, int64_t, Slice)>,
      BuildKernelCreateInfo<ONNX_OPERATOR_VERSIONED_TYPED_KERNEL_CLASS_NAME(kCudaExecutionProvider, kOnnxDomain, 10, 10, float, Slice)>,
      BuildKernelCreateInfo<ONNX_OPERATOR_TYPED_KERNEL_CLASS_NAME(kCudaExecutionProvider, kOnnxDomain, 10, float, ThresholdedRelu)>,
      BuildKernelCreateInfo<ONNX_OPERATOR_TYPED_KERNEL_CLASS_NAME(kCudaExecutionProvider, kOnnxDomain, 10, double, ThresholdedRelu)>,
      BuildKernelCreateInfo<ONNX_OPERATOR_TYPED_KERNEL_CLASS_NAME(kCudaExecutionProvider, kOnnxDomain, 10, MLFloat16, ThresholdedRelu)>,
      BuildKernelCreateInfo<ONNX_OPERATOR_VERSIONED_KERNEL_CLASS_NAME(kCudaExecutionProvider, kOnnxDomain, 10, 10, TopK)>,
      BuildKernelCreateInfo<ONNX_OPERATOR_VERSIONED_KERNEL_CLASS_NAME(kCudaExecutionProvider, kOnnxDomain, 1, 10, If)>,
      BuildKernelCreateInfo<ONNX_OPERATOR_TYPED_KERNEL_CLASS_NAME(kCudaExecutionProvider, kOnnxDomain, 10, int8_t, QuantizeLinear)>,
      BuildKernelCreateInfo<ONNX_OPERATOR_TYPED_KERNEL_CLASS_NAME(kCudaExecutionProvider, kOnnxDomain, 10, uint8_t, QuantizeLinear)>,
      BuildKernelCreateInfo<ONNX_OPERATOR_TYPED_KERNEL_CLASS_NAME(kCudaExecutionProvider, kOnnxDomain, 10, int8_t, DequantizeLinear)>,
      BuildKernelCreateInfo<ONNX_OPERATOR_TYPED_KERNEL_CLASS_NAME(kCudaExecutionProvider, kOnnxDomain, 10, uint8_t, DequantizeLinear)>,

      // opset 11
      BuildKernelCreateInfo<ONNX_OPERATOR_TYPED_KERNEL_CLASS_NAME(kCudaExecutionProvider, kOnnxDomain, 11, float, ArgMax)>,
      BuildKernelCreateInfo<ONNX_OPERATOR_TYPED_KERNEL_CLASS_NAME(kCudaExecutionProvider, kOnnxDomain, 11, double, ArgMax)>,
      BuildKernelCreateInfo<ONNX_OPERATOR_TYPED_KERNEL_CLASS_NAME(kCudaExecutionProvider, kOnnxDomain, 11, MLFloat16, ArgMax)>,
      BuildKernelCreateInfo<ONNX_OPERATOR_TYPED_KERNEL_CLASS_NAME(kCudaExecutionProvider, kOnnxDomain, 11, float, ArgMin)>,
      BuildKernelCreateInfo<ONNX_OPERATOR_TYPED_KERNEL_CLASS_NAME(kCudaExecutionProvider, kOnnxDomain, 11, double, ArgMin)>,
      BuildKernelCreateInfo<ONNX_OPERATOR_TYPED_KERNEL_CLASS_NAME(kCudaExecutionProvider, kOnnxDomain, 11, MLFloat16, ArgMin)>,
      BuildKernelCreateInfo<ONNX_OPERATOR_KERNEL_CLASS_NAME(kCudaExecutionProvider, kOnnxDomain, 11, Compress)>,
      BuildKernelCreateInfo<ONNX_OPERATOR_VERSIONED_KERNEL_CLASS_NAME(kCudaExecutionProvider, kOnnxDomain, 11, 12, Concat)>,
      BuildKernelCreateInfo<ONNX_OPERATOR_VERSIONED_KERNEL_CLASS_NAME(kCudaExecutionProvider, kOnnxDomain, 11, 12, Flatten)>,
      BuildKernelCreateInfo<ONNX_OPERATOR_VERSIONED_KERNEL_CLASS_NAME(kCudaExecutionProvider, kOnnxDomain, 11, 12, Gather)>,
      BuildKernelCreateInfo<ONNX_OPERATOR_VERSIONED_KERNEL_CLASS_NAME(kCudaExecutionProvider, kOnnxDomain, 11, 12, GatherElements)>,
      BuildKernelCreateInfo<ONNX_OPERATOR_VERSIONED_TYPED_KERNEL_CLASS_NAME(kCudaExecutionProvider, kOnnxDomain, 11, 12, MLFloat16, Gemm)>,
      BuildKernelCreateInfo<ONNX_OPERATOR_VERSIONED_TYPED_KERNEL_CLASS_NAME(kCudaExecutionProvider, kOnnxDomain, 11, 12, float, Gemm)>,
      BuildKernelCreateInfo<ONNX_OPERATOR_VERSIONED_TYPED_KERNEL_CLASS_NAME(kCudaExecutionProvider, kOnnxDomain, 11, 12, double, Gemm)>,
      BuildKernelCreateInfo<ONNX_OPERATOR_VERSIONED_KERNEL_CLASS_NAME(kCudaExecutionProvider, kOnnxDomain, 11, 12, If)>,
      BuildKernelCreateInfo<ONNX_OPERATOR_VERSIONED_KERNEL_CLASS_NAME(kCudaExecutionProvider, kOnnxDomain, 11, 12, Loop)>,
      BuildKernelCreateInfo<ONNX_OPERATOR_KERNEL_CLASS_NAME(kCudaExecutionProvider, kOnnxDomain, 11, NonMaxSuppression)>,
      BuildKernelCreateInfo<ONNX_OPERATOR_KERNEL_CLASS_NAME(kCudaExecutionProvider, kOnnxDomain, 11, Range)>,
      BuildKernelCreateInfo<ONNX_OPERATOR_VERSIONED_TYPED_KERNEL_CLASS_NAME(kCudaExecutionProvider, kOnnxDomain, 11, 12, float, ReduceL1)>,
      BuildKernelCreateInfo<ONNX_OPERATOR_VERSIONED_TYPED_KERNEL_CLASS_NAME(kCudaExecutionProvider, kOnnxDomain, 11, 12, double, ReduceL1)>,
      BuildKernelCreateInfo<ONNX_OPERATOR_VERSIONED_TYPED_KERNEL_CLASS_NAME(kCudaExecutionProvider, kOnnxDomain, 11, 12, MLFloat16, ReduceL1)>,
      BuildKernelCreateInfo<ONNX_OPERATOR_VERSIONED_TYPED_KERNEL_CLASS_NAME(kCudaExecutionProvider, kOnnxDomain, 11, 12, int32_t, ReduceL1)>,
      BuildKernelCreateInfo<ONNX_OPERATOR_VERSIONED_TYPED_KERNEL_CLASS_NAME(kCudaExecutionProvider, kOnnxDomain, 11, 12, float, ReduceL2)>,
      BuildKernelCreateInfo<ONNX_OPERATOR_VERSIONED_TYPED_KERNEL_CLASS_NAME(kCudaExecutionProvider, kOnnxDomain, 11, 12, double, ReduceL2)>,
      BuildKernelCreateInfo<ONNX_OPERATOR_VERSIONED_TYPED_KERNEL_CLASS_NAME(kCudaExecutionProvider, kOnnxDomain, 11, 12, MLFloat16, ReduceL2)>,
      BuildKernelCreateInfo<ONNX_OPERATOR_VERSIONED_TYPED_KERNEL_CLASS_NAME(kCudaExecutionProvider, kOnnxDomain, 11, 12, int32_t, ReduceL2)>,
      BuildKernelCreateInfo<ONNX_OPERATOR_VERSIONED_TYPED_KERNEL_CLASS_NAME(kCudaExecutionProvider, kOnnxDomain, 11, 12, float, ReduceLogSum)>,
      BuildKernelCreateInfo<ONNX_OPERATOR_VERSIONED_TYPED_KERNEL_CLASS_NAME(kCudaExecutionProvider, kOnnxDomain, 11, 12, double, ReduceLogSum)>,
      BuildKernelCreateInfo<ONNX_OPERATOR_VERSIONED_TYPED_KERNEL_CLASS_NAME(kCudaExecutionProvider, kOnnxDomain, 11, 12, MLFloat16, ReduceLogSum)>,
      BuildKernelCreateInfo<ONNX_OPERATOR_VERSIONED_TYPED_KERNEL_CLASS_NAME(kCudaExecutionProvider, kOnnxDomain, 11, 12, float, ReduceLogSumExp)>,
      BuildKernelCreateInfo<ONNX_OPERATOR_VERSIONED_TYPED_KERNEL_CLASS_NAME(kCudaExecutionProvider, kOnnxDomain, 11, 12, double, ReduceLogSumExp)>,
      BuildKernelCreateInfo<ONNX_OPERATOR_VERSIONED_TYPED_KERNEL_CLASS_NAME(kCudaExecutionProvider, kOnnxDomain, 11, 12, MLFloat16, ReduceLogSumExp)>,
      BuildKernelCreateInfo<ONNX_OPERATOR_VERSIONED_TYPED_KERNEL_CLASS_NAME(kCudaExecutionProvider, kOnnxDomain, 11, 11, float, ReduceMax)>,
      BuildKernelCreateInfo<ONNX_OPERATOR_VERSIONED_TYPED_KERNEL_CLASS_NAME(kCudaExecutionProvider, kOnnxDomain, 11, 11, double, ReduceMax)>,
      BuildKernelCreateInfo<ONNX_OPERATOR_VERSIONED_TYPED_KERNEL_CLASS_NAME(kCudaExecutionProvider, kOnnxDomain, 11, 11, MLFloat16, ReduceMax)>,
      BuildKernelCreateInfo<ONNX_OPERATOR_VERSIONED_TYPED_KERNEL_CLASS_NAME(kCudaExecutionProvider, kOnnxDomain, 11, 11, int32_t, ReduceMax)>,
      BuildKernelCreateInfo<ONNX_OPERATOR_VERSIONED_TYPED_KERNEL_CLASS_NAME(kCudaExecutionProvider, kOnnxDomain, 11, 11, int64_t, ReduceMax)>,
      BuildKernelCreateInfo<ONNX_OPERATOR_VERSIONED_TYPED_KERNEL_CLASS_NAME(kCudaExecutionProvider, kOnnxDomain, 11, 12, float, ReduceMean)>,
      BuildKernelCreateInfo<ONNX_OPERATOR_VERSIONED_TYPED_KERNEL_CLASS_NAME(kCudaExecutionProvider, kOnnxDomain, 11, 12, double, ReduceMean)>,
      BuildKernelCreateInfo<ONNX_OPERATOR_VERSIONED_TYPED_KERNEL_CLASS_NAME(kCudaExecutionProvider, kOnnxDomain, 11, 12, MLFloat16, ReduceMean)>,
      BuildKernelCreateInfo<ONNX_OPERATOR_VERSIONED_TYPED_KERNEL_CLASS_NAME(kCudaExecutionProvider, kOnnxDomain, 11, 12, int32_t, ReduceMean)>,
      BuildKernelCreateInfo<ONNX_OPERATOR_VERSIONED_TYPED_KERNEL_CLASS_NAME(kCudaExecutionProvider, kOnnxDomain, 11, 11, float, ReduceMin)>,
      BuildKernelCreateInfo<ONNX_OPERATOR_VERSIONED_TYPED_KERNEL_CLASS_NAME(kCudaExecutionProvider, kOnnxDomain, 11, 11, double, ReduceMin)>,
      BuildKernelCreateInfo<ONNX_OPERATOR_VERSIONED_TYPED_KERNEL_CLASS_NAME(kCudaExecutionProvider, kOnnxDomain, 11, 11, MLFloat16, ReduceMin)>,
      BuildKernelCreateInfo<ONNX_OPERATOR_VERSIONED_TYPED_KERNEL_CLASS_NAME(kCudaExecutionProvider, kOnnxDomain, 11, 11, int32_t, ReduceMin)>,
      BuildKernelCreateInfo<ONNX_OPERATOR_VERSIONED_TYPED_KERNEL_CLASS_NAME(kCudaExecutionProvider, kOnnxDomain, 11, 12, float, ReduceProd)>,
      BuildKernelCreateInfo<ONNX_OPERATOR_VERSIONED_TYPED_KERNEL_CLASS_NAME(kCudaExecutionProvider, kOnnxDomain, 11, 12, double, ReduceProd)>,
      BuildKernelCreateInfo<ONNX_OPERATOR_VERSIONED_TYPED_KERNEL_CLASS_NAME(kCudaExecutionProvider, kOnnxDomain, 11, 12, MLFloat16, ReduceProd)>,
      BuildKernelCreateInfo<ONNX_OPERATOR_VERSIONED_TYPED_KERNEL_CLASS_NAME(kCudaExecutionProvider, kOnnxDomain, 11, 12, int32_t, ReduceProd)>,
      BuildKernelCreateInfo<ONNX_OPERATOR_VERSIONED_TYPED_KERNEL_CLASS_NAME(kCudaExecutionProvider, kOnnxDomain, 11, 12, float, ReduceSum)>,
      BuildKernelCreateInfo<ONNX_OPERATOR_VERSIONED_TYPED_KERNEL_CLASS_NAME(kCudaExecutionProvider, kOnnxDomain, 11, 12, double, ReduceSum)>,
      BuildKernelCreateInfo<ONNX_OPERATOR_VERSIONED_TYPED_KERNEL_CLASS_NAME(kCudaExecutionProvider, kOnnxDomain, 11, 12, MLFloat16, ReduceSum)>,
      BuildKernelCreateInfo<ONNX_OPERATOR_VERSIONED_TYPED_KERNEL_CLASS_NAME(kCudaExecutionProvider, kOnnxDomain, 11, 12, int32_t, ReduceSum)>,
      BuildKernelCreateInfo<ONNX_OPERATOR_VERSIONED_TYPED_KERNEL_CLASS_NAME(kCudaExecutionProvider, kOnnxDomain, 11, 12, int64_t, ReduceSum)>,	  
      BuildKernelCreateInfo<ONNX_OPERATOR_VERSIONED_TYPED_KERNEL_CLASS_NAME(kCudaExecutionProvider, kOnnxDomain, 11, 12, float, ReduceSumSquare)>,
      BuildKernelCreateInfo<ONNX_OPERATOR_VERSIONED_TYPED_KERNEL_CLASS_NAME(kCudaExecutionProvider, kOnnxDomain, 11, 12, double, ReduceSumSquare)>,
      BuildKernelCreateInfo<ONNX_OPERATOR_VERSIONED_TYPED_KERNEL_CLASS_NAME(kCudaExecutionProvider, kOnnxDomain, 11, 12, MLFloat16, ReduceSumSquare)>,
      BuildKernelCreateInfo<ONNX_OPERATOR_KERNEL_CLASS_NAME(kCudaExecutionProvider, kOnnxDomain, 11, Scan)>,
      BuildKernelCreateInfo<ONNX_OPERATOR_VERSIONED_KERNEL_CLASS_NAME(kCudaExecutionProvider, kOnnxDomain, 11, 12, ScatterElements)>,
      BuildKernelCreateInfo<ONNX_OPERATOR_VERSIONED_TYPED_KERNEL_CLASS_NAME(kCudaExecutionProvider, kOnnxDomain, 11, 12, int32_t, Slice)>,
      BuildKernelCreateInfo<ONNX_OPERATOR_VERSIONED_TYPED_KERNEL_CLASS_NAME(kCudaExecutionProvider, kOnnxDomain, 11, 12, int64_t, Slice)>,
      BuildKernelCreateInfo<ONNX_OPERATOR_VERSIONED_TYPED_KERNEL_CLASS_NAME(kCudaExecutionProvider, kOnnxDomain, 11, 12, float, Slice)>,
      BuildKernelCreateInfo<ONNX_OPERATOR_VERSIONED_TYPED_KERNEL_CLASS_NAME(kCudaExecutionProvider, kOnnxDomain, 11, 12, float, Softmax)>,
      BuildKernelCreateInfo<ONNX_OPERATOR_VERSIONED_TYPED_KERNEL_CLASS_NAME(kCudaExecutionProvider, kOnnxDomain, 11, 12, double, Softmax)>,
      BuildKernelCreateInfo<ONNX_OPERATOR_VERSIONED_TYPED_KERNEL_CLASS_NAME(kCudaExecutionProvider, kOnnxDomain, 11, 12, MLFloat16, Softmax)>,
      BuildKernelCreateInfo<ONNX_OPERATOR_VERSIONED_TYPED_KERNEL_CLASS_NAME(kCudaExecutionProvider, kOnnxDomain, 11, 12, float, LogSoftmax)>,
      BuildKernelCreateInfo<ONNX_OPERATOR_VERSIONED_TYPED_KERNEL_CLASS_NAME(kCudaExecutionProvider, kOnnxDomain, 11, 12, double, LogSoftmax)>,
      BuildKernelCreateInfo<ONNX_OPERATOR_VERSIONED_TYPED_KERNEL_CLASS_NAME(kCudaExecutionProvider, kOnnxDomain, 11, 12, MLFloat16, LogSoftmax)>,
      BuildKernelCreateInfo<ONNX_OPERATOR_VERSIONED_KERNEL_CLASS_NAME(kCudaExecutionProvider, kOnnxDomain, 11, 12, Split)>,
      BuildKernelCreateInfo<ONNX_OPERATOR_VERSIONED_KERNEL_CLASS_NAME(kCudaExecutionProvider, kOnnxDomain, 11, 12, Squeeze)>,
      BuildKernelCreateInfo<ONNX_OPERATOR_KERNEL_CLASS_NAME(kCudaExecutionProvider, kOnnxDomain, 11, TopK)>,
      BuildKernelCreateInfo<ONNX_OPERATOR_VERSIONED_KERNEL_CLASS_NAME(kCudaExecutionProvider, kOnnxDomain, 11, 12, Unsqueeze)>,
      BuildKernelCreateInfo<ONNX_OPERATOR_TYPED_KERNEL_CLASS_NAME(kCudaExecutionProvider, kOnnxDomain, 11, float, Conv)>,
      BuildKernelCreateInfo<ONNX_OPERATOR_TYPED_KERNEL_CLASS_NAME(kCudaExecutionProvider, kOnnxDomain, 11, double, Conv)>,
      BuildKernelCreateInfo<ONNX_OPERATOR_TYPED_KERNEL_CLASS_NAME(kCudaExecutionProvider, kOnnxDomain, 11, MLFloat16, Conv)>,
      BuildKernelCreateInfo<ONNX_OPERATOR_TYPED_KERNEL_CLASS_NAME(kCudaExecutionProvider, kOnnxDomain, 11, float, ConvTranspose)>,
      BuildKernelCreateInfo<ONNX_OPERATOR_TYPED_KERNEL_CLASS_NAME(kCudaExecutionProvider, kOnnxDomain, 11, double, ConvTranspose)>,
      BuildKernelCreateInfo<ONNX_OPERATOR_TYPED_KERNEL_CLASS_NAME(kCudaExecutionProvider, kOnnxDomain, 11, MLFloat16, ConvTranspose)>,
      BuildKernelCreateInfo<ONNX_OPERATOR_TYPED_KERNEL_CLASS_NAME(kCudaExecutionProvider, kOnnxDomain, 11, float, AveragePool)>,
      BuildKernelCreateInfo<ONNX_OPERATOR_TYPED_KERNEL_CLASS_NAME(kCudaExecutionProvider, kOnnxDomain, 11, double, AveragePool)>,
      BuildKernelCreateInfo<ONNX_OPERATOR_TYPED_KERNEL_CLASS_NAME(kCudaExecutionProvider, kOnnxDomain, 11, MLFloat16, AveragePool)>,
      BuildKernelCreateInfo<ONNX_OPERATOR_VERSIONED_TYPED_KERNEL_CLASS_NAME(kCudaExecutionProvider, kOnnxDomain, 11, 11, float, MaxPool)>,
      BuildKernelCreateInfo<ONNX_OPERATOR_VERSIONED_TYPED_KERNEL_CLASS_NAME(kCudaExecutionProvider, kOnnxDomain, 11, 11, double, MaxPool)>,
      BuildKernelCreateInfo<ONNX_OPERATOR_VERSIONED_TYPED_KERNEL_CLASS_NAME(kCudaExecutionProvider, kOnnxDomain, 11, 11, MLFloat16, MaxPool)>,
      BuildKernelCreateInfo<ONNX_OPERATOR_VERSIONED_TYPED_KERNEL_CLASS_NAME(kCudaExecutionProvider, kOnnxDomain, 11, 12, float, Resize)>,
      BuildKernelCreateInfo<ONNX_OPERATOR_VERSIONED_TYPED_KERNEL_CLASS_NAME(kCudaExecutionProvider, kOnnxDomain, 11, 12, double, Resize)>,
      BuildKernelCreateInfo<ONNX_OPERATOR_VERSIONED_TYPED_KERNEL_CLASS_NAME(kCudaExecutionProvider, kOnnxDomain, 11, 12, MLFloat16, Resize)>,
      BuildKernelCreateInfo<ONNX_OPERATOR_VERSIONED_TYPED_KERNEL_CLASS_NAME(kCudaExecutionProvider, kOnnxDomain, 11, 12, int32_t, Resize)>,
      BuildKernelCreateInfo<ONNX_OPERATOR_VERSIONED_TYPED_KERNEL_CLASS_NAME(kCudaExecutionProvider, kOnnxDomain, 11, 12, uint8_t, Resize)>,
      BuildKernelCreateInfo<ONNX_OPERATOR_VERSIONED_KERNEL_CLASS_NAME(kCudaExecutionProvider, kOnnxDomain, 11, 11, Clip)>,
      BuildKernelCreateInfo<ONNX_OPERATOR_TYPED_KERNEL_CLASS_NAME(kCudaExecutionProvider, kOnnxDomain, 11, float, Pad)>,
      BuildKernelCreateInfo<ONNX_OPERATOR_TYPED_KERNEL_CLASS_NAME(kCudaExecutionProvider, kOnnxDomain, 11, double, Pad)>,
      BuildKernelCreateInfo<ONNX_OPERATOR_TYPED_KERNEL_CLASS_NAME(kCudaExecutionProvider, kOnnxDomain, 11, MLFloat16, Pad)>,
      BuildKernelCreateInfo<ONNX_OPERATOR_VERSIONED_TYPED_KERNEL_CLASS_NAME(kCudaExecutionProvider, kOnnxDomain, 11, 12, bool, Equal)>,
      BuildKernelCreateInfo<ONNX_OPERATOR_VERSIONED_TYPED_KERNEL_CLASS_NAME(kCudaExecutionProvider, kOnnxDomain, 11, 12, int32_t, Equal)>,
      BuildKernelCreateInfo<ONNX_OPERATOR_VERSIONED_TYPED_KERNEL_CLASS_NAME(kCudaExecutionProvider, kOnnxDomain, 11, 12, int64_t, Equal)>,
      BuildKernelCreateInfo<ONNX_OPERATOR_VERSIONED_TYPED_KERNEL_CLASS_NAME(kCudaExecutionProvider, kOnnxDomain, 11, 12, uint32_t, Equal)>,
      BuildKernelCreateInfo<ONNX_OPERATOR_VERSIONED_TYPED_KERNEL_CLASS_NAME(kCudaExecutionProvider, kOnnxDomain, 11, 12, uint64_t, Equal)>,
      BuildKernelCreateInfo<ONNX_OPERATOR_VERSIONED_TYPED_KERNEL_CLASS_NAME(kCudaExecutionProvider, kOnnxDomain, 11, 12, float, Equal)>,
      BuildKernelCreateInfo<ONNX_OPERATOR_VERSIONED_TYPED_KERNEL_CLASS_NAME(kCudaExecutionProvider, kOnnxDomain, 11, 12, double, Equal)>,
      BuildKernelCreateInfo<ONNX_OPERATOR_VERSIONED_TYPED_KERNEL_CLASS_NAME(kCudaExecutionProvider, kOnnxDomain, 11, 12, MLFloat16, Equal)>,
      BuildKernelCreateInfo<ONNX_OPERATOR_TYPED_KERNEL_CLASS_NAME(kCudaExecutionProvider, kOnnxDomain, 11, float, Round)>,
      BuildKernelCreateInfo<ONNX_OPERATOR_TYPED_KERNEL_CLASS_NAME(kCudaExecutionProvider, kOnnxDomain, 11, double, Round)>,
      BuildKernelCreateInfo<ONNX_OPERATOR_TYPED_KERNEL_CLASS_NAME(kCudaExecutionProvider, kOnnxDomain, 11, MLFloat16, Round)>,
      BuildKernelCreateInfo<ONNX_OPERATOR_VERSIONED_KERNEL_CLASS_NAME(kCudaExecutionProvider, kOnnxDomain, 11, 13, CumSum)>,
      BuildKernelCreateInfo<ONNX_OPERATOR_TYPED_KERNEL_CLASS_NAME(kCudaExecutionProvider, kOnnxDomain, 11, int64_t_int64_t_int64_t, OneHot)>,
      BuildKernelCreateInfo<ONNX_OPERATOR_TYPED_KERNEL_CLASS_NAME(kCudaExecutionProvider, kOnnxDomain, 11, int64_t_float_int64_t, OneHot)>,
      BuildKernelCreateInfo<ONNX_OPERATOR_TYPED_KERNEL_CLASS_NAME(kCudaExecutionProvider, kOnnxDomain, 11, int32_t_float_int32_t, OneHot)>,
      BuildKernelCreateInfo<ONNX_OPERATOR_TYPED_KERNEL_CLASS_NAME(kCudaExecutionProvider, kOnnxDomain, 11, int64_t_MLFloat16_int64_t, OneHot)>,
      BuildKernelCreateInfo<ONNX_OPERATOR_TYPED_KERNEL_CLASS_NAME(kCudaExecutionProvider, kOnnxDomain, 11, int32_t_MLFloat16_int32_t, OneHot)>,
      BuildKernelCreateInfo<ONNX_OPERATOR_VERSIONED_KERNEL_CLASS_NAME(kCudaExecutionProvider, kOnnxDomain, 11, 12, ScatterND)>,

      // OpSet 12
      BuildKernelCreateInfo<ONNX_OPERATOR_VERSIONED_KERNEL_CLASS_NAME(kCudaExecutionProvider, kOnnxDomain, 12, 12, Clip)>,

      BuildKernelCreateInfo<ONNX_OPERATOR_TYPED_KERNEL_CLASS_NAME(kCudaExecutionProvider, kOnnxDomain, 12, float, MaxPool)>,
      BuildKernelCreateInfo<ONNX_OPERATOR_TYPED_KERNEL_CLASS_NAME(kCudaExecutionProvider, kOnnxDomain, 12, double, MaxPool)>,
      BuildKernelCreateInfo<ONNX_OPERATOR_TYPED_KERNEL_CLASS_NAME(kCudaExecutionProvider, kOnnxDomain, 12, MLFloat16, MaxPool)>,
      BuildKernelCreateInfo<ONNX_OPERATOR_TYPED_KERNEL_CLASS_NAME(kCudaExecutionProvider, kOnnxDomain, 12, int8_t, MaxPool)>,
      BuildKernelCreateInfo<ONNX_OPERATOR_TYPED_KERNEL_CLASS_NAME(kCudaExecutionProvider, kOnnxDomain, 12, uint8_t, MaxPool)>,

      BuildKernelCreateInfo<ONNX_OPERATOR_VERSIONED_KERNEL_CLASS_NAME(kCudaExecutionProvider, kOnnxDomain, 12, 12, Pow)>,

      BuildKernelCreateInfo<ONNX_OPERATOR_VERSIONED_TYPED_KERNEL_CLASS_NAME(kCudaExecutionProvider, kOnnxDomain, 12, 12, float, ReduceMax)>,
      BuildKernelCreateInfo<ONNX_OPERATOR_VERSIONED_TYPED_KERNEL_CLASS_NAME(kCudaExecutionProvider, kOnnxDomain, 12, 12, double, ReduceMax)>,
      BuildKernelCreateInfo<ONNX_OPERATOR_VERSIONED_TYPED_KERNEL_CLASS_NAME(kCudaExecutionProvider, kOnnxDomain, 12, 12, MLFloat16, ReduceMax)>,
      BuildKernelCreateInfo<ONNX_OPERATOR_VERSIONED_TYPED_KERNEL_CLASS_NAME(kCudaExecutionProvider, kOnnxDomain, 12, 12, int32_t, ReduceMax)>,
	  BuildKernelCreateInfo<ONNX_OPERATOR_VERSIONED_TYPED_KERNEL_CLASS_NAME(kCudaExecutionProvider, kOnnxDomain, 12, 12, int64_t, ReduceMax)>,	 
      BuildKernelCreateInfo<ONNX_OPERATOR_VERSIONED_TYPED_KERNEL_CLASS_NAME(kCudaExecutionProvider, kOnnxDomain, 12, 12, int8_t, ReduceMax)>,
      BuildKernelCreateInfo<ONNX_OPERATOR_VERSIONED_TYPED_KERNEL_CLASS_NAME(kCudaExecutionProvider, kOnnxDomain, 12, 12, uint8_t, ReduceMax)>,

      BuildKernelCreateInfo<ONNX_OPERATOR_VERSIONED_TYPED_KERNEL_CLASS_NAME(kCudaExecutionProvider, kOnnxDomain, 12, 12, float, ReduceMin)>,
      BuildKernelCreateInfo<ONNX_OPERATOR_VERSIONED_TYPED_KERNEL_CLASS_NAME(kCudaExecutionProvider, kOnnxDomain, 12, 12, double, ReduceMin)>,
      BuildKernelCreateInfo<ONNX_OPERATOR_VERSIONED_TYPED_KERNEL_CLASS_NAME(kCudaExecutionProvider, kOnnxDomain, 12, 12, MLFloat16, ReduceMin)>,
      BuildKernelCreateInfo<ONNX_OPERATOR_VERSIONED_TYPED_KERNEL_CLASS_NAME(kCudaExecutionProvider, kOnnxDomain, 12, 12, int32_t, ReduceMin)>,
      BuildKernelCreateInfo<ONNX_OPERATOR_VERSIONED_TYPED_KERNEL_CLASS_NAME(kCudaExecutionProvider, kOnnxDomain, 12, 12, int8_t, ReduceMin)>,
      BuildKernelCreateInfo<ONNX_OPERATOR_VERSIONED_TYPED_KERNEL_CLASS_NAME(kCudaExecutionProvider, kOnnxDomain, 12, 12, uint8_t, ReduceMin)>,

      BuildKernelCreateInfo<ONNX_OPERATOR_VERSIONED_TYPED_KERNEL_CLASS_NAME(kCudaExecutionProvider, kOnnxDomain, 12, 12, int64_t, GatherND)>,

      BuildKernelCreateInfo<ONNX_OPERATOR_VERSIONED_KERNEL_CLASS_NAME(kCudaExecutionProvider, kOnnxDomain, 12, 12, Dropout)>,
      BuildKernelCreateInfo<ONNX_OPERATOR_KERNEL_CLASS_NAME(kCudaExecutionProvider, kOnnxDomain, 12, Einsum)>,

      // OpSet 13
      BuildKernelCreateInfo<ONNX_OPERATOR_KERNEL_CLASS_NAME(kCudaExecutionProvider, kOnnxDomain, 13, Pow)>,
      BuildKernelCreateInfo<ONNX_OPERATOR_TYPED_KERNEL_CLASS_NAME(kCudaExecutionProvider, kOnnxDomain, 13, int32_t, Add)>,
      BuildKernelCreateInfo<ONNX_OPERATOR_TYPED_KERNEL_CLASS_NAME(kCudaExecutionProvider, kOnnxDomain, 13, int64_t, Add)>,
      BuildKernelCreateInfo<ONNX_OPERATOR_TYPED_KERNEL_CLASS_NAME(kCudaExecutionProvider, kOnnxDomain, 13, uint32_t, Add)>,
      BuildKernelCreateInfo<ONNX_OPERATOR_TYPED_KERNEL_CLASS_NAME(kCudaExecutionProvider, kOnnxDomain, 13, uint64_t, Add)>,
      BuildKernelCreateInfo<ONNX_OPERATOR_TYPED_KERNEL_CLASS_NAME(kCudaExecutionProvider, kOnnxDomain, 13, float, Add)>,
      BuildKernelCreateInfo<ONNX_OPERATOR_TYPED_KERNEL_CLASS_NAME(kCudaExecutionProvider, kOnnxDomain, 13, double, Add)>,
      BuildKernelCreateInfo<ONNX_OPERATOR_KERNEL_CLASS_NAME(kCudaExecutionProvider, kOnnxDomain, 13, Clip)>,
      BuildKernelCreateInfo<ONNX_OPERATOR_TYPED_KERNEL_CLASS_NAME(kCudaExecutionProvider, kOnnxDomain, 13, MLFloat16, Add)>,
      BuildKernelCreateInfo<ONNX_OPERATOR_TYPED_KERNEL_CLASS_NAME(kCudaExecutionProvider, kOnnxDomain, 13, int32_t, Sub)>,
      BuildKernelCreateInfo<ONNX_OPERATOR_TYPED_KERNEL_CLASS_NAME(kCudaExecutionProvider, kOnnxDomain, 13, int64_t, Sub)>,
      BuildKernelCreateInfo<ONNX_OPERATOR_TYPED_KERNEL_CLASS_NAME(kCudaExecutionProvider, kOnnxDomain, 13, uint32_t, Sub)>,
      BuildKernelCreateInfo<ONNX_OPERATOR_TYPED_KERNEL_CLASS_NAME(kCudaExecutionProvider, kOnnxDomain, 13, uint64_t, Sub)>,
      BuildKernelCreateInfo<ONNX_OPERATOR_TYPED_KERNEL_CLASS_NAME(kCudaExecutionProvider, kOnnxDomain, 13, float, Sub)>,
      BuildKernelCreateInfo<ONNX_OPERATOR_TYPED_KERNEL_CLASS_NAME(kCudaExecutionProvider, kOnnxDomain, 13, double, Sub)>,
      BuildKernelCreateInfo<ONNX_OPERATOR_TYPED_KERNEL_CLASS_NAME(kCudaExecutionProvider, kOnnxDomain, 13, MLFloat16, Sub)>,
      BuildKernelCreateInfo<ONNX_OPERATOR_TYPED_KERNEL_CLASS_NAME(kCudaExecutionProvider, kOnnxDomain, 13, int32_t, Mul)>,
      BuildKernelCreateInfo<ONNX_OPERATOR_TYPED_KERNEL_CLASS_NAME(kCudaExecutionProvider, kOnnxDomain, 13, int64_t, Mul)>,
      BuildKernelCreateInfo<ONNX_OPERATOR_TYPED_KERNEL_CLASS_NAME(kCudaExecutionProvider, kOnnxDomain, 13, uint32_t, Mul)>,
      BuildKernelCreateInfo<ONNX_OPERATOR_TYPED_KERNEL_CLASS_NAME(kCudaExecutionProvider, kOnnxDomain, 13, uint64_t, Mul)>,
      BuildKernelCreateInfo<ONNX_OPERATOR_TYPED_KERNEL_CLASS_NAME(kCudaExecutionProvider, kOnnxDomain, 13, float, Mul)>,
      BuildKernelCreateInfo<ONNX_OPERATOR_TYPED_KERNEL_CLASS_NAME(kCudaExecutionProvider, kOnnxDomain, 13, double, Mul)>,
      BuildKernelCreateInfo<ONNX_OPERATOR_TYPED_KERNEL_CLASS_NAME(kCudaExecutionProvider, kOnnxDomain, 13, MLFloat16, Mul)>,
      BuildKernelCreateInfo<ONNX_OPERATOR_TYPED_KERNEL_CLASS_NAME(kCudaExecutionProvider, kOnnxDomain, 13, int32_t, Div)>,
      BuildKernelCreateInfo<ONNX_OPERATOR_TYPED_KERNEL_CLASS_NAME(kCudaExecutionProvider, kOnnxDomain, 13, int64_t, Div)>,
      BuildKernelCreateInfo<ONNX_OPERATOR_TYPED_KERNEL_CLASS_NAME(kCudaExecutionProvider, kOnnxDomain, 13, uint32_t, Div)>,
      BuildKernelCreateInfo<ONNX_OPERATOR_TYPED_KERNEL_CLASS_NAME(kCudaExecutionProvider, kOnnxDomain, 13, uint64_t, Div)>,
      BuildKernelCreateInfo<ONNX_OPERATOR_TYPED_KERNEL_CLASS_NAME(kCudaExecutionProvider, kOnnxDomain, 13, float, Div)>,
      BuildKernelCreateInfo<ONNX_OPERATOR_TYPED_KERNEL_CLASS_NAME(kCudaExecutionProvider, kOnnxDomain, 13, double, Div)>,
      BuildKernelCreateInfo<ONNX_OPERATOR_TYPED_KERNEL_CLASS_NAME(kCudaExecutionProvider, kOnnxDomain, 13, MLFloat16, Div)>,
      BuildKernelCreateInfo<ONNX_OPERATOR_TYPED_KERNEL_CLASS_NAME(kCudaExecutionProvider, kOnnxDomain, 13, int8_t, Abs)>,
      BuildKernelCreateInfo<ONNX_OPERATOR_TYPED_KERNEL_CLASS_NAME(kCudaExecutionProvider, kOnnxDomain, 13, int16_t, Abs)>,
      BuildKernelCreateInfo<ONNX_OPERATOR_TYPED_KERNEL_CLASS_NAME(kCudaExecutionProvider, kOnnxDomain, 13, int32_t, Abs)>,
      BuildKernelCreateInfo<ONNX_OPERATOR_TYPED_KERNEL_CLASS_NAME(kCudaExecutionProvider, kOnnxDomain, 13, int64_t, Abs)>,
      BuildKernelCreateInfo<ONNX_OPERATOR_TYPED_KERNEL_CLASS_NAME(kCudaExecutionProvider, kOnnxDomain, 13, uint8_t, Abs)>,
      BuildKernelCreateInfo<ONNX_OPERATOR_TYPED_KERNEL_CLASS_NAME(kCudaExecutionProvider, kOnnxDomain, 13, uint16_t, Abs)>,
      BuildKernelCreateInfo<ONNX_OPERATOR_TYPED_KERNEL_CLASS_NAME(kCudaExecutionProvider, kOnnxDomain, 13, uint32_t, Abs)>,
      BuildKernelCreateInfo<ONNX_OPERATOR_TYPED_KERNEL_CLASS_NAME(kCudaExecutionProvider, kOnnxDomain, 13, uint64_t, Abs)>,
      BuildKernelCreateInfo<ONNX_OPERATOR_TYPED_KERNEL_CLASS_NAME(kCudaExecutionProvider, kOnnxDomain, 13, float, Abs)>,
      BuildKernelCreateInfo<ONNX_OPERATOR_TYPED_KERNEL_CLASS_NAME(kCudaExecutionProvider, kOnnxDomain, 13, double, Abs)>,
      BuildKernelCreateInfo<ONNX_OPERATOR_TYPED_KERNEL_CLASS_NAME(kCudaExecutionProvider, kOnnxDomain, 13, MLFloat16, Abs)>,
      BuildKernelCreateInfo<ONNX_OPERATOR_TYPED_KERNEL_CLASS_NAME(kCudaExecutionProvider, kOnnxDomain, 13, int8_t, Neg)>,
      BuildKernelCreateInfo<ONNX_OPERATOR_TYPED_KERNEL_CLASS_NAME(kCudaExecutionProvider, kOnnxDomain, 13, int16_t, Neg)>,
      BuildKernelCreateInfo<ONNX_OPERATOR_TYPED_KERNEL_CLASS_NAME(kCudaExecutionProvider, kOnnxDomain, 13, int32_t, Neg)>,
      BuildKernelCreateInfo<ONNX_OPERATOR_TYPED_KERNEL_CLASS_NAME(kCudaExecutionProvider, kOnnxDomain, 13, int64_t, Neg)>,
      BuildKernelCreateInfo<ONNX_OPERATOR_TYPED_KERNEL_CLASS_NAME(kCudaExecutionProvider, kOnnxDomain, 13, float, Neg)>,
      BuildKernelCreateInfo<ONNX_OPERATOR_TYPED_KERNEL_CLASS_NAME(kCudaExecutionProvider, kOnnxDomain, 13, double, Neg)>,
      BuildKernelCreateInfo<ONNX_OPERATOR_TYPED_KERNEL_CLASS_NAME(kCudaExecutionProvider, kOnnxDomain, 13, MLFloat16, Neg)>,
      BuildKernelCreateInfo<ONNX_OPERATOR_TYPED_KERNEL_CLASS_NAME(kCudaExecutionProvider, kOnnxDomain, 13, float, Floor)>,
      BuildKernelCreateInfo<ONNX_OPERATOR_TYPED_KERNEL_CLASS_NAME(kCudaExecutionProvider, kOnnxDomain, 13, double, Floor)>,
      BuildKernelCreateInfo<ONNX_OPERATOR_TYPED_KERNEL_CLASS_NAME(kCudaExecutionProvider, kOnnxDomain, 13, MLFloat16, Floor)>,
      BuildKernelCreateInfo<ONNX_OPERATOR_TYPED_KERNEL_CLASS_NAME(kCudaExecutionProvider, kOnnxDomain, 13, float, Ceil)>,
      BuildKernelCreateInfo<ONNX_OPERATOR_TYPED_KERNEL_CLASS_NAME(kCudaExecutionProvider, kOnnxDomain, 13, double, Ceil)>,
      BuildKernelCreateInfo<ONNX_OPERATOR_TYPED_KERNEL_CLASS_NAME(kCudaExecutionProvider, kOnnxDomain, 13, MLFloat16, Ceil)>,
      BuildKernelCreateInfo<ONNX_OPERATOR_TYPED_KERNEL_CLASS_NAME(kCudaExecutionProvider, kOnnxDomain, 13, float, Reciprocal)>,
      BuildKernelCreateInfo<ONNX_OPERATOR_TYPED_KERNEL_CLASS_NAME(kCudaExecutionProvider, kOnnxDomain, 13, double, Reciprocal)>,
      BuildKernelCreateInfo<ONNX_OPERATOR_TYPED_KERNEL_CLASS_NAME(kCudaExecutionProvider, kOnnxDomain, 13, MLFloat16, Reciprocal)>,
      BuildKernelCreateInfo<ONNX_OPERATOR_TYPED_KERNEL_CLASS_NAME(kCudaExecutionProvider, kOnnxDomain, 13, float, Sqrt)>,
      BuildKernelCreateInfo<ONNX_OPERATOR_TYPED_KERNEL_CLASS_NAME(kCudaExecutionProvider, kOnnxDomain, 13, double, Sqrt)>,
      BuildKernelCreateInfo<ONNX_OPERATOR_TYPED_KERNEL_CLASS_NAME(kCudaExecutionProvider, kOnnxDomain, 13, MLFloat16, Sqrt)>,
      BuildKernelCreateInfo<ONNX_OPERATOR_TYPED_KERNEL_CLASS_NAME(kCudaExecutionProvider, kOnnxDomain, 13, float, Log)>,
      BuildKernelCreateInfo<ONNX_OPERATOR_TYPED_KERNEL_CLASS_NAME(kCudaExecutionProvider, kOnnxDomain, 13, double, Log)>,
      BuildKernelCreateInfo<ONNX_OPERATOR_TYPED_KERNEL_CLASS_NAME(kCudaExecutionProvider, kOnnxDomain, 13, MLFloat16, Log)>,
      BuildKernelCreateInfo<ONNX_OPERATOR_TYPED_KERNEL_CLASS_NAME(kCudaExecutionProvider, kOnnxDomain, 13, float, Exp)>,
      BuildKernelCreateInfo<ONNX_OPERATOR_TYPED_KERNEL_CLASS_NAME(kCudaExecutionProvider, kOnnxDomain, 13, double, Exp)>,
      BuildKernelCreateInfo<ONNX_OPERATOR_TYPED_KERNEL_CLASS_NAME(kCudaExecutionProvider, kOnnxDomain, 13, MLFloat16, Exp)>,
      BuildKernelCreateInfo<ONNX_OPERATOR_TYPED_KERNEL_CLASS_NAME(kCudaExecutionProvider, kOnnxDomain, 13, float, Erf)>,
      BuildKernelCreateInfo<ONNX_OPERATOR_TYPED_KERNEL_CLASS_NAME(kCudaExecutionProvider, kOnnxDomain, 13, double, Erf)>,
      BuildKernelCreateInfo<ONNX_OPERATOR_TYPED_KERNEL_CLASS_NAME(kCudaExecutionProvider, kOnnxDomain, 13, MLFloat16, Erf)>,
      BuildKernelCreateInfo<ONNX_OPERATOR_KERNEL_CLASS_NAME(kCudaExecutionProvider, kOnnxDomain, 13, Expand)>,
      BuildKernelCreateInfo<ONNX_OPERATOR_KERNEL_CLASS_NAME(kCudaExecutionProvider, kOnnxDomain, 13, Sum)>,
      BuildKernelCreateInfo<ONNX_OPERATOR_KERNEL_CLASS_NAME(kCudaExecutionProvider, kOnnxDomain, 13, Max)>,
      BuildKernelCreateInfo<ONNX_OPERATOR_KERNEL_CLASS_NAME(kCudaExecutionProvider, kOnnxDomain, 13, Min)>,
      BuildKernelCreateInfo<ONNX_OPERATOR_TYPED_KERNEL_CLASS_NAME(kCudaExecutionProvider, kOnnxDomain, 13, bool, Equal)>,
      BuildKernelCreateInfo<ONNX_OPERATOR_TYPED_KERNEL_CLASS_NAME(kCudaExecutionProvider, kOnnxDomain, 13, int32_t, Equal)>,
      BuildKernelCreateInfo<ONNX_OPERATOR_TYPED_KERNEL_CLASS_NAME(kCudaExecutionProvider, kOnnxDomain, 13, int64_t, Equal)>,
      BuildKernelCreateInfo<ONNX_OPERATOR_TYPED_KERNEL_CLASS_NAME(kCudaExecutionProvider, kOnnxDomain, 13, uint32_t, Equal)>,
      BuildKernelCreateInfo<ONNX_OPERATOR_TYPED_KERNEL_CLASS_NAME(kCudaExecutionProvider, kOnnxDomain, 13, uint64_t, Equal)>,
      BuildKernelCreateInfo<ONNX_OPERATOR_TYPED_KERNEL_CLASS_NAME(kCudaExecutionProvider, kOnnxDomain, 13, float, Equal)>,
      BuildKernelCreateInfo<ONNX_OPERATOR_TYPED_KERNEL_CLASS_NAME(kCudaExecutionProvider, kOnnxDomain, 13, double, Equal)>,
      BuildKernelCreateInfo<ONNX_OPERATOR_TYPED_KERNEL_CLASS_NAME(kCudaExecutionProvider, kOnnxDomain, 13, MLFloat16, Equal)>,
      BuildKernelCreateInfo<ONNX_OPERATOR_TYPED_KERNEL_CLASS_NAME(kCudaExecutionProvider, kOnnxDomain, 13, int32_t, Greater)>,
      BuildKernelCreateInfo<ONNX_OPERATOR_TYPED_KERNEL_CLASS_NAME(kCudaExecutionProvider, kOnnxDomain, 13, int64_t, Greater)>,
      BuildKernelCreateInfo<ONNX_OPERATOR_TYPED_KERNEL_CLASS_NAME(kCudaExecutionProvider, kOnnxDomain, 13, uint32_t, Greater)>,
      BuildKernelCreateInfo<ONNX_OPERATOR_TYPED_KERNEL_CLASS_NAME(kCudaExecutionProvider, kOnnxDomain, 13, uint64_t, Greater)>,
      BuildKernelCreateInfo<ONNX_OPERATOR_TYPED_KERNEL_CLASS_NAME(kCudaExecutionProvider, kOnnxDomain, 13, float, Greater)>,
      BuildKernelCreateInfo<ONNX_OPERATOR_TYPED_KERNEL_CLASS_NAME(kCudaExecutionProvider, kOnnxDomain, 13, double, Greater)>,
      BuildKernelCreateInfo<ONNX_OPERATOR_TYPED_KERNEL_CLASS_NAME(kCudaExecutionProvider, kOnnxDomain, 13, MLFloat16, Greater)>,
      BuildKernelCreateInfo<ONNX_OPERATOR_TYPED_KERNEL_CLASS_NAME(kCudaExecutionProvider, kOnnxDomain, 13, int32_t, Less)>,
      BuildKernelCreateInfo<ONNX_OPERATOR_TYPED_KERNEL_CLASS_NAME(kCudaExecutionProvider, kOnnxDomain, 13, int64_t, Less)>,
      BuildKernelCreateInfo<ONNX_OPERATOR_TYPED_KERNEL_CLASS_NAME(kCudaExecutionProvider, kOnnxDomain, 13, uint32_t, Less)>,
      BuildKernelCreateInfo<ONNX_OPERATOR_TYPED_KERNEL_CLASS_NAME(kCudaExecutionProvider, kOnnxDomain, 13, uint64_t, Less)>,
      BuildKernelCreateInfo<ONNX_OPERATOR_TYPED_KERNEL_CLASS_NAME(kCudaExecutionProvider, kOnnxDomain, 13, float, Less)>,
      BuildKernelCreateInfo<ONNX_OPERATOR_TYPED_KERNEL_CLASS_NAME(kCudaExecutionProvider, kOnnxDomain, 13, double, Less)>,
      BuildKernelCreateInfo<ONNX_OPERATOR_TYPED_KERNEL_CLASS_NAME(kCudaExecutionProvider, kOnnxDomain, 13, MLFloat16, Less)>,
      BuildKernelCreateInfo<ONNX_OPERATOR_TYPED_KERNEL_CLASS_NAME(kCudaExecutionProvider, kOnnxDomain, 13, bool, NonZero)>,
      BuildKernelCreateInfo<ONNX_OPERATOR_TYPED_KERNEL_CLASS_NAME(kCudaExecutionProvider, kOnnxDomain, 13, uint8_t, NonZero)>,
      BuildKernelCreateInfo<ONNX_OPERATOR_TYPED_KERNEL_CLASS_NAME(kCudaExecutionProvider, kOnnxDomain, 13, int32_t, NonZero)>,
      BuildKernelCreateInfo<ONNX_OPERATOR_TYPED_KERNEL_CLASS_NAME(kCudaExecutionProvider, kOnnxDomain, 13, int64_t, NonZero)>,
      BuildKernelCreateInfo<ONNX_OPERATOR_TYPED_KERNEL_CLASS_NAME(kCudaExecutionProvider, kOnnxDomain, 13, float, NonZero)>,
      BuildKernelCreateInfo<ONNX_OPERATOR_TYPED_KERNEL_CLASS_NAME(kCudaExecutionProvider, kOnnxDomain, 13, float, Cast)>,
      BuildKernelCreateInfo<ONNX_OPERATOR_TYPED_KERNEL_CLASS_NAME(kCudaExecutionProvider, kOnnxDomain, 13, double, Cast)>,
      BuildKernelCreateInfo<ONNX_OPERATOR_TYPED_KERNEL_CLASS_NAME(kCudaExecutionProvider, kOnnxDomain, 13, MLFloat16, Cast)>,
      BuildKernelCreateInfo<ONNX_OPERATOR_TYPED_KERNEL_CLASS_NAME(kCudaExecutionProvider, kOnnxDomain, 13, int8_t, Cast)>,
      BuildKernelCreateInfo<ONNX_OPERATOR_TYPED_KERNEL_CLASS_NAME(kCudaExecutionProvider, kOnnxDomain, 13, int16_t, Cast)>,
      BuildKernelCreateInfo<ONNX_OPERATOR_TYPED_KERNEL_CLASS_NAME(kCudaExecutionProvider, kOnnxDomain, 13, int32_t, Cast)>,
      BuildKernelCreateInfo<ONNX_OPERATOR_TYPED_KERNEL_CLASS_NAME(kCudaExecutionProvider, kOnnxDomain, 13, int64_t, Cast)>,
      BuildKernelCreateInfo<ONNX_OPERATOR_TYPED_KERNEL_CLASS_NAME(kCudaExecutionProvider, kOnnxDomain, 13, uint8_t, Cast)>,
      BuildKernelCreateInfo<ONNX_OPERATOR_TYPED_KERNEL_CLASS_NAME(kCudaExecutionProvider, kOnnxDomain, 13, uint16_t, Cast)>,
      BuildKernelCreateInfo<ONNX_OPERATOR_TYPED_KERNEL_CLASS_NAME(kCudaExecutionProvider, kOnnxDomain, 13, uint32_t, Cast)>,
      BuildKernelCreateInfo<ONNX_OPERATOR_TYPED_KERNEL_CLASS_NAME(kCudaExecutionProvider, kOnnxDomain, 13, uint64_t, Cast)>,
      BuildKernelCreateInfo<ONNX_OPERATOR_TYPED_KERNEL_CLASS_NAME(kCudaExecutionProvider, kOnnxDomain, 13, bool, Cast)>,
      BuildKernelCreateInfo<ONNX_OPERATOR_KERNEL_CLASS_NAME(kCudaExecutionProvider, kOnnxDomain, 13, Reshape)>,
      BuildKernelCreateInfo<ONNX_OPERATOR_KERNEL_CLASS_NAME(kCudaExecutionProvider, kOnnxDomain, 13, Shape)>,
      BuildKernelCreateInfo<ONNX_OPERATOR_KERNEL_CLASS_NAME(kCudaExecutionProvider, kOnnxDomain, 13, Size)>,
      BuildKernelCreateInfo<ONNX_OPERATOR_KERNEL_CLASS_NAME(kCudaExecutionProvider, kOnnxDomain, 13, Transpose)>,
      BuildKernelCreateInfo<ONNX_OPERATOR_KERNEL_CLASS_NAME(kCudaExecutionProvider, kOnnxDomain, 13, ScatterElements)>,
      BuildKernelCreateInfo<ONNX_OPERATOR_TYPED_KERNEL_CLASS_NAME(kCudaExecutionProvider, kOnnxDomain, 13, int32_t, Slice)>,
      BuildKernelCreateInfo<ONNX_OPERATOR_TYPED_KERNEL_CLASS_NAME(kCudaExecutionProvider, kOnnxDomain, 13, int64_t, Slice)>,
      BuildKernelCreateInfo<ONNX_OPERATOR_TYPED_KERNEL_CLASS_NAME(kCudaExecutionProvider, kOnnxDomain, 13, float, Slice)>,
      BuildKernelCreateInfo<ONNX_OPERATOR_TYPED_KERNEL_CLASS_NAME(kCudaExecutionProvider, kOnnxDomain, 13, float, Softmax)>,
      BuildKernelCreateInfo<ONNX_OPERATOR_TYPED_KERNEL_CLASS_NAME(kCudaExecutionProvider, kOnnxDomain, 13, double, Softmax)>,
      BuildKernelCreateInfo<ONNX_OPERATOR_TYPED_KERNEL_CLASS_NAME(kCudaExecutionProvider, kOnnxDomain, 13, MLFloat16, Softmax)>,
      BuildKernelCreateInfo<ONNX_OPERATOR_TYPED_KERNEL_CLASS_NAME(kCudaExecutionProvider, kOnnxDomain, 13, float, LogSoftmax)>,
      BuildKernelCreateInfo<ONNX_OPERATOR_TYPED_KERNEL_CLASS_NAME(kCudaExecutionProvider, kOnnxDomain, 13, double, LogSoftmax)>,
      BuildKernelCreateInfo<ONNX_OPERATOR_TYPED_KERNEL_CLASS_NAME(kCudaExecutionProvider, kOnnxDomain, 13, MLFloat16, LogSoftmax)>,
      BuildKernelCreateInfo<ONNX_OPERATOR_KERNEL_CLASS_NAME(kCudaExecutionProvider, kOnnxDomain, 13, Split)>,
      BuildKernelCreateInfo<ONNX_OPERATOR_KERNEL_CLASS_NAME(kCudaExecutionProvider, kOnnxDomain, 13, Squeeze)>,
      BuildKernelCreateInfo<ONNX_OPERATOR_KERNEL_CLASS_NAME(kCudaExecutionProvider, kOnnxDomain, 13, Unsqueeze)>,
      BuildKernelCreateInfo<ONNX_OPERATOR_KERNEL_CLASS_NAME(kCudaExecutionProvider, kOnnxDomain, 13, Concat)>,
      BuildKernelCreateInfo<ONNX_OPERATOR_KERNEL_CLASS_NAME(kCudaExecutionProvider, kOnnxDomain, 13, Gather)>,
      BuildKernelCreateInfo<ONNX_OPERATOR_KERNEL_CLASS_NAME(kCudaExecutionProvider, kOnnxDomain, 13, GatherElements)>,
      BuildKernelCreateInfo<ONNX_OPERATOR_TYPED_KERNEL_CLASS_NAME(kCudaExecutionProvider, kOnnxDomain, 13, float, MatMul)>,
      BuildKernelCreateInfo<ONNX_OPERATOR_TYPED_KERNEL_CLASS_NAME(kCudaExecutionProvider, kOnnxDomain, 13, double, MatMul)>,
      BuildKernelCreateInfo<ONNX_OPERATOR_TYPED_KERNEL_CLASS_NAME(kCudaExecutionProvider, kOnnxDomain, 13, MLFloat16, MatMul)>,
      BuildKernelCreateInfo<ONNX_OPERATOR_TYPED_KERNEL_CLASS_NAME(kCudaExecutionProvider, kOnnxDomain, 13, float, Relu)>,
      BuildKernelCreateInfo<ONNX_OPERATOR_TYPED_KERNEL_CLASS_NAME(kCudaExecutionProvider, kOnnxDomain, 13, double, Relu)>,
      BuildKernelCreateInfo<ONNX_OPERATOR_TYPED_KERNEL_CLASS_NAME(kCudaExecutionProvider, kOnnxDomain, 13, MLFloat16, Relu)>,
      BuildKernelCreateInfo<ONNX_OPERATOR_TYPED_KERNEL_CLASS_NAME(kCudaExecutionProvider, kOnnxDomain, 13, float, Sigmoid)>,
      BuildKernelCreateInfo<ONNX_OPERATOR_TYPED_KERNEL_CLASS_NAME(kCudaExecutionProvider, kOnnxDomain, 13, double, Sigmoid)>,
      BuildKernelCreateInfo<ONNX_OPERATOR_TYPED_KERNEL_CLASS_NAME(kCudaExecutionProvider, kOnnxDomain, 13, MLFloat16, Sigmoid)>,
      BuildKernelCreateInfo<ONNX_OPERATOR_TYPED_KERNEL_CLASS_NAME(kCudaExecutionProvider, kOnnxDomain, 13, float, Tanh)>,
      BuildKernelCreateInfo<ONNX_OPERATOR_TYPED_KERNEL_CLASS_NAME(kCudaExecutionProvider, kOnnxDomain, 13, double, Tanh)>,
      BuildKernelCreateInfo<ONNX_OPERATOR_TYPED_KERNEL_CLASS_NAME(kCudaExecutionProvider, kOnnxDomain, 13, MLFloat16, Tanh)>,
      BuildKernelCreateInfo<ONNX_OPERATOR_TYPED_KERNEL_CLASS_NAME(kCudaExecutionProvider, kOnnxDomain, 13, MLFloat16, Gemm)>,
      BuildKernelCreateInfo<ONNX_OPERATOR_TYPED_KERNEL_CLASS_NAME(kCudaExecutionProvider, kOnnxDomain, 13, float, Gemm)>,
      BuildKernelCreateInfo<ONNX_OPERATOR_TYPED_KERNEL_CLASS_NAME(kCudaExecutionProvider, kOnnxDomain, 13, double, Gemm)>,
      BuildKernelCreateInfo<ONNX_OPERATOR_TYPED_KERNEL_CLASS_NAME(kCudaExecutionProvider, kOnnxDomain, 13, float, ReduceL1)>,
      BuildKernelCreateInfo<ONNX_OPERATOR_TYPED_KERNEL_CLASS_NAME(kCudaExecutionProvider, kOnnxDomain, 13, double, ReduceL1)>,
      BuildKernelCreateInfo<ONNX_OPERATOR_TYPED_KERNEL_CLASS_NAME(kCudaExecutionProvider, kOnnxDomain, 13, MLFloat16, ReduceL1)>,
      BuildKernelCreateInfo<ONNX_OPERATOR_TYPED_KERNEL_CLASS_NAME(kCudaExecutionProvider, kOnnxDomain, 13, int32_t, ReduceL1)>,
      BuildKernelCreateInfo<ONNX_OPERATOR_TYPED_KERNEL_CLASS_NAME(kCudaExecutionProvider, kOnnxDomain, 13, float, ReduceL2)>,
      BuildKernelCreateInfo<ONNX_OPERATOR_TYPED_KERNEL_CLASS_NAME(kCudaExecutionProvider, kOnnxDomain, 13, double, ReduceL2)>,
      BuildKernelCreateInfo<ONNX_OPERATOR_TYPED_KERNEL_CLASS_NAME(kCudaExecutionProvider, kOnnxDomain, 13, MLFloat16, ReduceL2)>,
      BuildKernelCreateInfo<ONNX_OPERATOR_TYPED_KERNEL_CLASS_NAME(kCudaExecutionProvider, kOnnxDomain, 13, int32_t, ReduceL2)>,
      BuildKernelCreateInfo<ONNX_OPERATOR_TYPED_KERNEL_CLASS_NAME(kCudaExecutionProvider, kOnnxDomain, 13, float, ReduceLogSum)>,
      BuildKernelCreateInfo<ONNX_OPERATOR_TYPED_KERNEL_CLASS_NAME(kCudaExecutionProvider, kOnnxDomain, 13, double, ReduceLogSum)>,
      BuildKernelCreateInfo<ONNX_OPERATOR_TYPED_KERNEL_CLASS_NAME(kCudaExecutionProvider, kOnnxDomain, 13, MLFloat16, ReduceLogSum)>,
      BuildKernelCreateInfo<ONNX_OPERATOR_TYPED_KERNEL_CLASS_NAME(kCudaExecutionProvider, kOnnxDomain, 13, float, ReduceLogSumExp)>,
      BuildKernelCreateInfo<ONNX_OPERATOR_TYPED_KERNEL_CLASS_NAME(kCudaExecutionProvider, kOnnxDomain, 13, double, ReduceLogSumExp)>,
      BuildKernelCreateInfo<ONNX_OPERATOR_TYPED_KERNEL_CLASS_NAME(kCudaExecutionProvider, kOnnxDomain, 13, MLFloat16, ReduceLogSumExp)>,
      BuildKernelCreateInfo<ONNX_OPERATOR_TYPED_KERNEL_CLASS_NAME(kCudaExecutionProvider, kOnnxDomain, 13, float, ReduceMax)>,
      BuildKernelCreateInfo<ONNX_OPERATOR_TYPED_KERNEL_CLASS_NAME(kCudaExecutionProvider, kOnnxDomain, 13, double, ReduceMax)>,
      BuildKernelCreateInfo<ONNX_OPERATOR_TYPED_KERNEL_CLASS_NAME(kCudaExecutionProvider, kOnnxDomain, 13, MLFloat16, ReduceMax)>,
      BuildKernelCreateInfo<ONNX_OPERATOR_TYPED_KERNEL_CLASS_NAME(kCudaExecutionProvider, kOnnxDomain, 13, int32_t, ReduceMax)>,
      BuildKernelCreateInfo<ONNX_OPERATOR_TYPED_KERNEL_CLASS_NAME(kCudaExecutionProvider, kOnnxDomain, 13, int64_t, ReduceMax)>,	  
      BuildKernelCreateInfo<ONNX_OPERATOR_TYPED_KERNEL_CLASS_NAME(kCudaExecutionProvider, kOnnxDomain, 13, int8_t, ReduceMax)>,
      BuildKernelCreateInfo<ONNX_OPERATOR_TYPED_KERNEL_CLASS_NAME(kCudaExecutionProvider, kOnnxDomain, 13, uint8_t, ReduceMax)>,
      BuildKernelCreateInfo<ONNX_OPERATOR_TYPED_KERNEL_CLASS_NAME(kCudaExecutionProvider, kOnnxDomain, 13, float, ReduceMean)>,
      BuildKernelCreateInfo<ONNX_OPERATOR_TYPED_KERNEL_CLASS_NAME(kCudaExecutionProvider, kOnnxDomain, 13, double, ReduceMean)>,
      BuildKernelCreateInfo<ONNX_OPERATOR_TYPED_KERNEL_CLASS_NAME(kCudaExecutionProvider, kOnnxDomain, 13, MLFloat16, ReduceMean)>,
      BuildKernelCreateInfo<ONNX_OPERATOR_TYPED_KERNEL_CLASS_NAME(kCudaExecutionProvider, kOnnxDomain, 13, int32_t, ReduceMean)>,
      BuildKernelCreateInfo<ONNX_OPERATOR_TYPED_KERNEL_CLASS_NAME(kCudaExecutionProvider, kOnnxDomain, 13, float, ReduceMin)>,
      BuildKernelCreateInfo<ONNX_OPERATOR_TYPED_KERNEL_CLASS_NAME(kCudaExecutionProvider, kOnnxDomain, 13, double, ReduceMin)>,
      BuildKernelCreateInfo<ONNX_OPERATOR_TYPED_KERNEL_CLASS_NAME(kCudaExecutionProvider, kOnnxDomain, 13, MLFloat16, ReduceMin)>,
      BuildKernelCreateInfo<ONNX_OPERATOR_TYPED_KERNEL_CLASS_NAME(kCudaExecutionProvider, kOnnxDomain, 13, int32_t, ReduceMin)>,
      BuildKernelCreateInfo<ONNX_OPERATOR_TYPED_KERNEL_CLASS_NAME(kCudaExecutionProvider, kOnnxDomain, 13, int8_t, ReduceMin)>,
      BuildKernelCreateInfo<ONNX_OPERATOR_TYPED_KERNEL_CLASS_NAME(kCudaExecutionProvider, kOnnxDomain, 13, uint8_t, ReduceMin)>,
      BuildKernelCreateInfo<ONNX_OPERATOR_TYPED_KERNEL_CLASS_NAME(kCudaExecutionProvider, kOnnxDomain, 13, float, ReduceProd)>,
      BuildKernelCreateInfo<ONNX_OPERATOR_TYPED_KERNEL_CLASS_NAME(kCudaExecutionProvider, kOnnxDomain, 13, double, ReduceProd)>,
      BuildKernelCreateInfo<ONNX_OPERATOR_TYPED_KERNEL_CLASS_NAME(kCudaExecutionProvider, kOnnxDomain, 13, MLFloat16, ReduceProd)>,
      BuildKernelCreateInfo<ONNX_OPERATOR_TYPED_KERNEL_CLASS_NAME(kCudaExecutionProvider, kOnnxDomain, 13, int32_t, ReduceProd)>,
      BuildKernelCreateInfo<ONNX_OPERATOR_TYPED_KERNEL_CLASS_NAME(kCudaExecutionProvider, kOnnxDomain, 13, float, ReduceSum)>,
      BuildKernelCreateInfo<ONNX_OPERATOR_TYPED_KERNEL_CLASS_NAME(kCudaExecutionProvider, kOnnxDomain, 13, double, ReduceSum)>,
      BuildKernelCreateInfo<ONNX_OPERATOR_TYPED_KERNEL_CLASS_NAME(kCudaExecutionProvider, kOnnxDomain, 13, MLFloat16, ReduceSum)>,
      BuildKernelCreateInfo<ONNX_OPERATOR_TYPED_KERNEL_CLASS_NAME(kCudaExecutionProvider, kOnnxDomain, 13, int32_t, ReduceSum)>,
      BuildKernelCreateInfo<ONNX_OPERATOR_TYPED_KERNEL_CLASS_NAME(kCudaExecutionProvider, kOnnxDomain, 13, int64_t, ReduceSum)>,	  
      BuildKernelCreateInfo<ONNX_OPERATOR_TYPED_KERNEL_CLASS_NAME(kCudaExecutionProvider, kOnnxDomain, 13, float, ReduceSumSquare)>,
      BuildKernelCreateInfo<ONNX_OPERATOR_TYPED_KERNEL_CLASS_NAME(kCudaExecutionProvider, kOnnxDomain, 13, double, ReduceSumSquare)>,
      BuildKernelCreateInfo<ONNX_OPERATOR_TYPED_KERNEL_CLASS_NAME(kCudaExecutionProvider, kOnnxDomain, 13, MLFloat16, ReduceSumSquare)>,
      BuildKernelCreateInfo<ONNX_OPERATOR_TYPED_KERNEL_CLASS_NAME(kCudaExecutionProvider, kOnnxDomain, 13, int64_t, GatherND)>,
      BuildKernelCreateInfo<ONNX_OPERATOR_KERNEL_CLASS_NAME(kCudaExecutionProvider, kOnnxDomain, 13, Dropout)>,
      BuildKernelCreateInfo<ONNX_OPERATOR_TYPED_KERNEL_CLASS_NAME(kCudaExecutionProvider, kOnnxDomain, 13, float, Resize)>,
      BuildKernelCreateInfo<ONNX_OPERATOR_TYPED_KERNEL_CLASS_NAME(kCudaExecutionProvider, kOnnxDomain, 13, double, Resize)>,
      BuildKernelCreateInfo<ONNX_OPERATOR_TYPED_KERNEL_CLASS_NAME(kCudaExecutionProvider, kOnnxDomain, 13, MLFloat16, Resize)>,
      BuildKernelCreateInfo<ONNX_OPERATOR_TYPED_KERNEL_CLASS_NAME(kCudaExecutionProvider, kOnnxDomain, 13, int32_t, Resize)>,
      BuildKernelCreateInfo<ONNX_OPERATOR_TYPED_KERNEL_CLASS_NAME(kCudaExecutionProvider, kOnnxDomain, 13, uint8_t, Resize)>,
      BuildKernelCreateInfo<ONNX_OPERATOR_KERNEL_CLASS_NAME(kCudaExecutionProvider, kOnnxDomain, 13, If)>,
      BuildKernelCreateInfo<ONNX_OPERATOR_KERNEL_CLASS_NAME(kCudaExecutionProvider, kOnnxDomain, 13, Loop)>,
      BuildKernelCreateInfo<ONNX_OPERATOR_KERNEL_CLASS_NAME(kCudaExecutionProvider, kOnnxDomain, 13, Flatten)>,
      BuildKernelCreateInfo<ONNX_OPERATOR_TYPED_KERNEL_CLASS_NAME(kCudaExecutionProvider, kOnnxDomain, 13, float, LRN)>,
      BuildKernelCreateInfo<ONNX_OPERATOR_TYPED_KERNEL_CLASS_NAME(kCudaExecutionProvider, kOnnxDomain, 13, double, LRN)>,
      BuildKernelCreateInfo<ONNX_OPERATOR_TYPED_KERNEL_CLASS_NAME(kCudaExecutionProvider, kOnnxDomain, 13, MLFloat16, LRN)>,
      BuildKernelCreateInfo<ONNX_OPERATOR_KERNEL_CLASS_NAME(kCudaExecutionProvider, kOnnxDomain, 13, Identity)>,
      BuildKernelCreateInfo<ONNX_OPERATOR_KERNEL_CLASS_NAME(kCudaExecutionProvider, kOnnxDomain, 13, ScatterND)>,
#if defined(CUDA_VERSION) && CUDA_VERSION >= 11000
      BuildKernelCreateInfo<ONNX_OPERATOR_TYPED_KERNEL_CLASS_NAME(kCudaExecutionProvider, kOnnxDomain, 13, BFloat16, Add)>,
      BuildKernelCreateInfo<ONNX_OPERATOR_TYPED_KERNEL_CLASS_NAME(kCudaExecutionProvider, kOnnxDomain, 13, BFloat16, Sub)>,
      BuildKernelCreateInfo<ONNX_OPERATOR_TYPED_KERNEL_CLASS_NAME(kCudaExecutionProvider, kOnnxDomain, 13, BFloat16, Mul)>,
      BuildKernelCreateInfo<ONNX_OPERATOR_TYPED_KERNEL_CLASS_NAME(kCudaExecutionProvider, kOnnxDomain, 13, BFloat16, Div)>,
      BuildKernelCreateInfo<ONNX_OPERATOR_TYPED_KERNEL_CLASS_NAME(kCudaExecutionProvider, kOnnxDomain, 13, BFloat16, Cast)>,
      BuildKernelCreateInfo<ONNX_OPERATOR_TYPED_KERNEL_CLASS_NAME(kCudaExecutionProvider, kOnnxDomain, 13, BFloat16, Softmax)>,
      BuildKernelCreateInfo<ONNX_OPERATOR_TYPED_KERNEL_CLASS_NAME(kCudaExecutionProvider, kOnnxDomain, 13, BFloat16, MatMul)>,
      BuildKernelCreateInfo<ONNX_OPERATOR_TYPED_KERNEL_CLASS_NAME(kCudaExecutionProvider, kOnnxDomain, 13, BFloat16, Relu)>,
      BuildKernelCreateInfo<ONNX_OPERATOR_TYPED_KERNEL_CLASS_NAME(kCudaExecutionProvider, kOnnxDomain, 13, BFloat16, Sigmoid)>,
      BuildKernelCreateInfo<ONNX_OPERATOR_TYPED_KERNEL_CLASS_NAME(kCudaExecutionProvider, kOnnxDomain, 13, BFloat16, Tanh)>,
      BuildKernelCreateInfo<ONNX_OPERATOR_TYPED_KERNEL_CLASS_NAME(kCudaExecutionProvider, kOnnxDomain, 13, BFloat16, Gemm)>,
      BuildKernelCreateInfo<ONNX_OPERATOR_TYPED_KERNEL_CLASS_NAME(kCudaExecutionProvider, kOnnxDomain, 13, BFloat16, ReduceSum)>,
#endif
      // OpSet 14
      BuildKernelCreateInfo<ONNX_OPERATOR_KERNEL_CLASS_NAME(kCudaExecutionProvider, kOnnxDomain, 14, CumSum)>,
  };

  for (auto& function_table_entry : function_table) {
    KernelCreateInfo info = function_table_entry();
    if (info.kernel_def != nullptr) {  // filter disabled entries where type is void
      ORT_RETURN_IF_ERROR(kernel_registry.Register(std::move(info)));
    }
  }

#ifndef DISABLE_CONTRIB_OPS
  ORT_RETURN_IF_ERROR(::onnxruntime::contrib::cuda::RegisterCudaContribKernels(kernel_registry));
#endif

#ifdef ENABLE_TRAINING
  ORT_RETURN_IF_ERROR(::onnxruntime::cuda::RegisterCudaTrainingKernels(kernel_registry));
#endif

  return Status::OK();
}

KernelRegistryAndStatus GetCudaKernelRegistry() {
  KernelRegistryAndStatus ret;
  ret.st = RegisterCudaKernels(*ret.kernel_registry);
  return ret;
}

}  // namespace cuda

std::shared_ptr<KernelRegistry> CUDAExecutionProvider::GetKernelRegistry() const {
  static KernelRegistryAndStatus k = onnxruntime::cuda::GetCudaKernelRegistry();
  // throw if the registry failed to initialize
  ORT_THROW_IF_ERROR(k.st);
  return k.kernel_registry;
}

static bool RNNNeedFallbackToCPU(const onnxruntime::Node& node,
                                 const std::vector<std::string> activations_supported,
                                 const std::string& op_type) {
  const auto& node_attributes = node.GetAttributes();
  // Check attributes
  for (auto& attr : node_attributes) {
    auto attr_name = attr.first;
    auto attr_value = attr.second;

    if ("activation_alpha" == attr_name || "activation_beta" == attr_name || "clip" == attr_name) {
      return true;
    }

    if ("activations" == attr_name &&
        ::ONNX_NAMESPACE::AttributeProto_AttributeType::AttributeProto_AttributeType_STRINGS == attr_value.type()) {
      for (int i = 0; i < attr_value.strings_size(); ++i) {
        std::string activation_lowercase(attr_value.strings(i));
        std::transform(activation_lowercase.begin(), activation_lowercase.end(), activation_lowercase.begin(),
                       [](const unsigned char i) { return static_cast<char>(::tolower(i)); });
        if (activations_supported[i] != activation_lowercase) {
          return true;
        }
      }
    }

    if ("LSTM" == op_type &&
        "input_forget" == attr_name &&
        ::ONNX_NAMESPACE::AttributeProto_AttributeType::AttributeProto_AttributeType_INT == attr_value.type()) {
      if (0 != attr_value.i()) {
        return true;
      }
    }

    if ("GRU" == op_type &&
        "linear_before_reset" == attr_name &&
        ::ONNX_NAMESPACE::AttributeProto_AttributeType::AttributeProto_AttributeType_INT == attr_value.type()) {
      // cudnn GRU only support linear_before_reset = 1
      if (1 != attr_value.i()) {
        return true;
      }
    }
  }

  if ("LSTM" == op_type) {
    // cudnn LSTM not support peephole
    auto input_defs = node.InputDefs();
    if (8 == input_defs.size()) {
      auto peephole = input_defs.at(7);
      if (peephole->Exists()) {
        return true;
      }
    }
  }
  return false;
}

static bool ConvTransposeNeedFallbackToCPU(const onnxruntime::Node& node) {
  const auto& node_attributes = node.GetAttributes();
  // Check attributes
  for (auto& attr : node_attributes) {
    auto attr_name = attr.first;
    auto attr_value = attr.second;

    // cudnn only supports symmetric padding, so drop the node down to CPU if the padding provided is asymmetric
    // TODO: Check if we can adopt a similar approach to deal with asymmetric pads in 'ConvTranspose'
    // as we did for 'Conv' to circumvent the cudnn limitation
    if ("pads" == attr_name &&
        ::ONNX_NAMESPACE::AttributeProto_AttributeType::AttributeProto_AttributeType_INTS == attr_value.type()) {
      auto& pads = attr_value.ints();
      int pads_size = pads.size();
      ORT_ENFORCE(pads_size % 2 == 0);
      int rank = pads_size / 2;
      for (int i = 0; i < rank; i++) {
        if (pads.Get(i) != pads.Get(i + rank)) {
          LOGS_DEFAULT(WARNING) << "Dropping the ConvTranspose node: " << node.Name()
                                << " to CPU because it requires asymmetric padding which the CUDA EP"
                                << " currently does not support";
          return true;
        }
      }
    }

    if ("auto_pad" == attr_name &&
        ::ONNX_NAMESPACE::AttributeProto_AttributeType::AttributeProto_AttributeType_STRING == attr_value.type()) {
      auto& auto_pad_attr = attr_value.s();
      ORT_ENFORCE(auto_pad_attr == "SAME_UPPER" || auto_pad_attr == "SAME_LOWER" ||
                      auto_pad_attr == "VALID" || auto_pad_attr == "NOTSET",
                  "auto_pad must be either NOTSET, VALID, SAME_UPPER, SAME_LOWER");

      // If auto_pad is SAME_UPPER or SAME_LOWER, pads will be computed dynamically at runtime
      // based on the provided input shape. This may or may not lead to symmetric padding.
      // If it turns out to be asymmetric padding, CuDNN will return a cryptic unfriendly error message.
      // So drop down the node to CPU if auto_pad is SAME_UPPER or SAME_LOWER even if it may lead to
      // symmetric padding.
      // TODO: Remove this after we have supported asymmetric padding in the CUDA ConvTranspose kernel
      if (auto_pad_attr == "SAME_UPPER" || auto_pad_attr == "SAME_LOWER") {
        LOGS_DEFAULT(WARNING) << "Dropping the ConvTranspose node: " << node.Name()
                              << " to CPU because it uses the auto_pad attribute which may lead to asymmetric padding which"
                              << " the CUDA EP currently does not support";
        return true;
      }
    }
  }

  return false;
}

static bool CastNeedFallbackToCPU(const onnxruntime::Node& node) {
  const auto& node_attributes = node.GetAttributes();
  // Check attributes
  for (auto& attr : node_attributes) {
    auto attr_name = attr.first;
    auto attr_value = attr.second;

    // string is not supported
    if ("to" == attr_name && ::ONNX_NAMESPACE::AttributeProto_AttributeType::AttributeProto_AttributeType_INT == attr_value.type()) {
      auto to_type = attr_value.i();
      if (to_type == ::ONNX_NAMESPACE::TensorProto_DataType_STRING)
        return true;
    }
  }

  return false;
}

std::unique_ptr<onnxruntime::IDataTransfer> CUDAExecutionProvider::GetDataTransfer() const {
<<<<<<< HEAD
  return onnxruntime::make_unique<onnxruntime::GPUDataTransfer>(info_.do_copy_in_default_stream);
=======
  return onnxruntime::make_unique<onnxruntime::GPUDataTransfer>(static_cast<cudaStream_t>(GetComputeStream()), info_.do_copy_in_default_stream);
>>>>>>> f649f917
}

std::vector<std::unique_ptr<ComputeCapability>>
CUDAExecutionProvider::GetCapability(const onnxruntime::GraphViewer& graph,
                                     const std::vector<const KernelRegistry*>& kernel_registries) const {
  std::vector<NodeIndex> candidates;
  for (auto& node_index : graph.GetNodesInTopologicalOrder()) {
    const auto* p_node = graph.GetNode(node_index);
    if (p_node == nullptr)
      continue;

    const auto& node = *p_node;
    const KernelCreateInfo* cuda_kernel_def = nullptr;
    if (!node.GetExecutionProviderType().empty()) {
      continue;
    }

    for (auto registry : kernel_registries) {
      auto st = registry->TryFindKernel(node, Type(), &cuda_kernel_def);

      // at least one registry has a CUDA kernel for this node
      if (st.IsOK())
        break;
    }

    // none of the provided registries has a CUDA kernel for this node
    if (cuda_kernel_def == nullptr) {
      LOGS_DEFAULT(INFO) << "CUDA kernel not found in registries for Op type: " << node.OpType() << " node name: " << node.Name();
      continue;
    }

    bool not_supported = false;
    bool force_inside = false;  // for some compute heavy ops, we'll force it to run inside CUDA
    if ("LSTM" == node.OpType()) {
      // the supported activations covers the bidirectional mode
      std::vector<std::string> activations_supported{"sigmoid", "tanh", "tanh", "sigmoid", "tanh", "tanh"};
      not_supported = RNNNeedFallbackToCPU(node, activations_supported, node.OpType());
      force_inside = !not_supported;
    } else if ("RNN" == node.OpType()) {
      std::vector<std::string> activations_supported{"tanh", "tanh"};
      not_supported = RNNNeedFallbackToCPU(node, activations_supported, node.OpType());
      force_inside = !not_supported;
    } else if ("GRU" == node.OpType()) {
      std::vector<std::string> activations_supported{"sigmoid", "tanh", "sigmoid", "tanh"};
      not_supported = RNNNeedFallbackToCPU(node, activations_supported, node.OpType());
      force_inside = !not_supported;
    } else if ("ConvTranspose" == node.OpType()) {
      not_supported = ConvTransposeNeedFallbackToCPU(node);
      force_inside = !not_supported;
    } else if ("Cast" == node.OpType()) {
      not_supported = CastNeedFallbackToCPU(node);
      // cast is not compute heavy, and may be placed outside
    }

    if (!force_inside && not_supported) {
      if (not_supported) {
        LOGS_DEFAULT(WARNING) << "CUDA kernel not supported. Fallback to CPU execution provider for Op type: " << node.OpType() << " node name: " << node.Name();
      }
    } else {
      candidates.push_back(node.Index());
    }
  }

  // For CUDA EP, exclude the subgraph that is preferred to be placed in CPU
  // These are usually shape related computation subgraphs
  // Following logic can be extended for other EPs
  std::unordered_set<NodeIndex> cpu_nodes = GetCpuPreferredNodes(graph, Type(), kernel_registries, candidates);

  std::vector<std::unique_ptr<ComputeCapability>> result;
  for (auto& node_index : candidates) {
    if (cpu_nodes.count(node_index) > 0)
      continue;

    std::unique_ptr<IndexedSubGraph> sub_graph = onnxruntime::make_unique<IndexedSubGraph>();
    sub_graph->nodes.push_back(node_index);
    result.push_back(onnxruntime::make_unique<ComputeCapability>(std::move(sub_graph)));
  }
  return result;
}

void CUDAExecutionProvider::RegisterAllocator(std::shared_ptr<AllocatorManager> allocator_manager) {
  // Try to get a CUDA allocator from allocator manager first
  // Used to allocate CUDA device memory
  auto cuda_alloc = allocator_manager->GetAllocator(info_.device_id, OrtMemTypeDefault);
  if (nullptr == cuda_alloc) {
    AllocatorCreationInfo default_memory_info(
        [](OrtDevice::DeviceId device_id) {
          return onnxruntime::make_unique<CUDAAllocator>(device_id, CUDA);
        },
        info_.device_id,
        true,
        {info_.cuda_mem_limit,
         static_cast<int>(info_.arena_extend_strategy),
         -1, -1});
    cuda_alloc = CreateAllocator(default_memory_info);
    allocator_manager->InsertAllocator(cuda_alloc);
  }
  TryInsertAllocator(cuda_alloc);

  // OrtMemTypeCPUOutput -- allocated by cudaMallocHost, used to copy CUDA device memory to CPU
  // Use pinned memory instead of pageable memory make the data transfer faster
  // Used by node MemcpyToHost only
  auto cuda_pinned_alloc = allocator_manager->GetAllocator(DEFAULT_CPU_ALLOCATOR_DEVICE_ID, OrtMemTypeCPUOutput);
  if (nullptr == cuda_pinned_alloc) {
    AllocatorCreationInfo pinned_memory_info(
        [](OrtDevice::DeviceId device_id) {
          return onnxruntime::make_unique<CUDAPinnedAllocator>(device_id, CUDA_PINNED);
        },
        DEFAULT_CPU_ALLOCATOR_DEVICE_ID);

    cuda_pinned_alloc = CreateAllocator(pinned_memory_info);
    allocator_manager->InsertAllocator(cuda_pinned_alloc);
  }
  TryInsertAllocator(cuda_pinned_alloc);

  // OrtMemTypeCPUInput -- CUDA op place the input on CPU and will not be accessed by CUDA kernel, no sync issue
  auto cuda_cpu_alloc = allocator_manager->GetAllocator(DEFAULT_CPU_ALLOCATOR_DEVICE_ID, OrtMemTypeCPUInput);
  if (nullptr == cuda_cpu_alloc) {
    // TODO: this is actually used for the cuda kernels which explicitly ask for inputs from CPU.
    // This will be refactored/removed when allocator and execution provider are decoupled.
    // Need to move the OrtMemoryType out of Allocator, that's one thing blocking us to share it with CPU EP
    // CPUAllocator is OrtMemTypeDefault for CPU EP
    AllocatorCreationInfo cpu_memory_info(
        [](int device_id) {
          return onnxruntime::make_unique<CPUAllocator>(
              OrtMemoryInfo("CUDA_CPU", OrtAllocatorType::OrtDeviceAllocator, OrtDevice(), device_id,
                            OrtMemTypeCPUInput));
        },
        DEFAULT_CPU_ALLOCATOR_DEVICE_ID);

    cuda_cpu_alloc = CreateAllocator(cpu_memory_info);
    allocator_manager->InsertAllocator(cuda_cpu_alloc);
  }
  TryInsertAllocator(cuda_cpu_alloc);
}

}  // namespace onnxruntime<|MERGE_RESOLUTION|>--- conflicted
+++ resolved
@@ -108,15 +108,12 @@
   // must wait GPU idle, otherwise cudaGetDeviceProperties might fail
   CUDA_CALL_THROW(cudaDeviceSynchronize());
   CUDA_CALL_THROW(cudaGetDeviceProperties(&device_prop_, info_.device_id));
-<<<<<<< HEAD
-=======
   if (info.has_user_compute_stream) {
     external_stream_ = true;
     stream_ = static_cast<cudaStream_t>(info.user_compute_stream);
   } else {
     CUDA_CALL_THROW(cudaStreamCreateWithFlags(&stream_, cudaStreamNonBlocking));
   }
->>>>>>> f649f917
 
   size_t free = 0;
   size_t total = 0;
@@ -174,11 +171,7 @@
 
     // get or create a context
     if (context_state_.retired_context_pool.empty()) {
-<<<<<<< HEAD
-      context = std::make_shared<PerThreadContext>(info_.device_id, info_.cuda_mem_limit, info_.arena_extend_strategy);
-=======
       context = std::make_shared<PerThreadContext>(info_.device_id, static_cast<cudaStream_t>(GetComputeStream()), info_.cuda_mem_limit, info_.arena_extend_strategy);
->>>>>>> f649f917
     } else {
       context = context_state_.retired_context_pool.back();
       context_state_.retired_context_pool.pop_back();
@@ -1940,11 +1933,7 @@
 }
 
 std::unique_ptr<onnxruntime::IDataTransfer> CUDAExecutionProvider::GetDataTransfer() const {
-<<<<<<< HEAD
-  return onnxruntime::make_unique<onnxruntime::GPUDataTransfer>(info_.do_copy_in_default_stream);
-=======
   return onnxruntime::make_unique<onnxruntime::GPUDataTransfer>(static_cast<cudaStream_t>(GetComputeStream()), info_.do_copy_in_default_stream);
->>>>>>> f649f917
 }
 
 std::vector<std::unique_ptr<ComputeCapability>>
